#!/bin/bash

# Determine the directory this script resides in. This allows invoking it from any location.
SCRIPT_DIR="$(cd "$(dirname "${BASH_SOURCE[0]}")" &>/dev/null && pwd)"
<<<<<<< HEAD

# The base directory of the subtensor project
BASE_DIR="$SCRIPT_DIR/.."

: "${CHAIN:=local}"
: "${BUILD_BINARY:=1}"
: "${FEATURES:="pow-faucet runtime-benchmarks fast-blocks"}"

=======

# The base directory of the subtensor project
BASE_DIR="$SCRIPT_DIR/.."

# get parameters
# Get the value of fast_blocks from the first argument
fast_blocks=${1:-"True"}

# Check the value of fast_blocks
if [ "$fast_blocks" == "False" ]; then
  # Block of code to execute if fast_blocks is False
  echo "fast_blocks is Off"
  : "${CHAIN:=local}"
  : "${BUILD_BINARY:=1}"
  : "${FEATURES:="pow-faucet runtime-benchmarks"}"
else
  # Block of code to execute if fast_blocks is not False
  echo "fast_blocks is On"
  : "${CHAIN:=local}"
  : "${BUILD_BINARY:=1}"
  : "${FEATURES:="pow-faucet runtime-benchmarks fast-blocks"}"
fi

>>>>>>> e8eae823
SPEC_PATH="${SCRIPT_DIR}/specs/"
FULL_PATH="$SPEC_PATH$CHAIN.json"

# Kill any existing nodes which may have not exited correctly after a previous
# run.
pkill -9 'node-subtensor'

if [ ! -d "$SPEC_PATH" ]; then
  echo "*** Creating directory ${SPEC_PATH}..."
  mkdir $SPEC_PATH
fi

if [[ $BUILD_BINARY == "1" ]]; then
  echo "*** Building substrate binary..."
  cargo build --release --features "$FEATURES" --manifest-path "$BASE_DIR/Cargo.toml"
  echo "*** Binary compiled"
fi

echo "*** Building chainspec..."
"$BASE_DIR/target/release/node-subtensor" build-spec --disable-default-bootnode --raw --chain $CHAIN >$FULL_PATH
echo "*** Chainspec built and output to file"

echo "*** Purging previous state..."
"$BASE_DIR/target/release/node-subtensor" purge-chain -y --base-path /tmp/bob --chain="$FULL_PATH" >/dev/null 2>&1
"$BASE_DIR/target/release/node-subtensor" purge-chain -y --base-path /tmp/alice --chain="$FULL_PATH" >/dev/null 2>&1
echo "*** Previous chainstate purged"

echo "*** Starting localnet nodes..."
alice_start=(
  "$BASE_DIR/target/release/node-subtensor"
  --base-path /tmp/alice
  --chain="$FULL_PATH"
  --alice
  --port 30334
  --rpc-port 9946
  --validator
  --rpc-cors=all
  --allow-private-ipv4
  --discover-local
)

bob_start=(
  "$BASE_DIR"/target/release/node-subtensor
  --base-path /tmp/bob
  --chain="$FULL_PATH"
  --bob
  --port 30335
  --rpc-port 9945
  --validator
  --allow-private-ipv4
  --discover-local
)

trap 'pkill -P $$' EXIT SIGINT SIGTERM

(
  ("${alice_start[@]}" 2>&1) &
  ("${bob_start[@]}" 2>&1)
  wait
)<|MERGE_RESOLUTION|>--- conflicted
+++ resolved
@@ -2,16 +2,6 @@
 
 # Determine the directory this script resides in. This allows invoking it from any location.
 SCRIPT_DIR="$(cd "$(dirname "${BASH_SOURCE[0]}")" &>/dev/null && pwd)"
-<<<<<<< HEAD
-
-# The base directory of the subtensor project
-BASE_DIR="$SCRIPT_DIR/.."
-
-: "${CHAIN:=local}"
-: "${BUILD_BINARY:=1}"
-: "${FEATURES:="pow-faucet runtime-benchmarks fast-blocks"}"
-
-=======
 
 # The base directory of the subtensor project
 BASE_DIR="$SCRIPT_DIR/.."
@@ -35,7 +25,6 @@
   : "${FEATURES:="pow-faucet runtime-benchmarks fast-blocks"}"
 fi
 
->>>>>>> e8eae823
 SPEC_PATH="${SCRIPT_DIR}/specs/"
 FULL_PATH="$SPEC_PATH$CHAIN.json"
 
