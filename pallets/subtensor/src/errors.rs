--- conflicted
+++ resolved
@@ -126,17 +126,14 @@
         CommitRevealEnabled,
         /// Attemtping to commit/reveal weights when disabled.
         CommitRevealDisabled,
-<<<<<<< HEAD
         /// Attempting to set an invalid child for a hotkey on a network.
         InvalidChild,
         /// The sum of proportions is not equal to u64::MAX
         ProportionSumIncorrect,
         /// Duplicate child when set children keys
         DuplicateChild,
-=======
         /// Not able to join the senate.
         CouldNotJoinSenate,
->>>>>>> 0c2ad411
         /// Attempting to set alpha high/low while disabled
         LiquidAlphaDisabled,
         /// Alpha high is too low: alpha_high > 0.8
