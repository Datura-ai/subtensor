use super::*;
use alloc::string::String;
use frame_support::traits::DefensiveResult;
use frame_support::{
    pallet_prelude::{Identity, OptionQuery},
    storage_alias,
    traits::{fungible::Inspect as _, Get, GetStorageVersion, StorageVersion},
    weights::Weight,
};
use log::info;
use sp_runtime::Saturating;
use sp_std::vec::Vec;

// TODO (camfairchild): TEST MIGRATION

const LOG_TARGET: &str = "loadedemissionmigration";

pub mod deprecated_loaded_emission_format {
    use super::*;

    type AccountIdOf<T> = <T as frame_system::Config>::AccountId;

    #[storage_alias]
    pub(super) type LoadedEmission<T: Config> =
        StorageMap<Pallet<T>, Identity, u16, Vec<(AccountIdOf<T>, u64)>, OptionQuery>;
}

/// Migrates and fixes the total coldkey stake.
///
/// This function iterates through all staking hotkeys, calculates the total stake for each coldkey,
/// and updates the `TotalColdkeyStake` storage accordingly. The migration is only performed if the
/// on-chain storage version is 6.
///
/// # Returns
/// The weight of the migration process.
pub fn do_migrate_fix_total_coldkey_stake<T: Config>() -> Weight {
    // Initialize the weight with one read operation.
    let mut weight = T::DbWeight::get().reads(1);

<<<<<<< HEAD
=======
    // Clear everything from the map first, no limit (u32::MAX)
    let removal_results = TotalColdkeyStake::<T>::clear(u32::MAX, None);
    // 1 read/write per removal
    let entries_removed: u64 = removal_results.backend.into();
    weight =
        weight.saturating_add(T::DbWeight::get().reads_writes(entries_removed, entries_removed));

>>>>>>> aa5e890d
    // Iterate through all staking hotkeys.
    for (coldkey, hotkey_vec) in StakingHotkeys::<T>::iter() {
        // Init the zero value.
        let mut coldkey_stake_sum: u64 = 0;
        weight = weight.saturating_add(T::DbWeight::get().reads(1));

        // Calculate the total stake for the current coldkey.
        for hotkey in hotkey_vec {
            // Cant fail on retrieval.
            coldkey_stake_sum =
                coldkey_stake_sum.saturating_add(Stake::<T>::get(hotkey, coldkey.clone()));
            weight = weight.saturating_add(T::DbWeight::get().reads(1));
        }
        // Update the `TotalColdkeyStake` storage with the calculated stake sum.
        // Cant fail on insert.
        TotalColdkeyStake::<T>::insert(coldkey.clone(), coldkey_stake_sum);
        weight = weight.saturating_add(T::DbWeight::get().writes(1));
    }
    weight
}

/// Migrates and fixes the total coldkey stake.
///
/// This function checks if the migration has already run, and if not, it performs the migration
/// to fix the total coldkey stake. It also marks the migration as completed after running.
///
/// # Returns
/// The weight of the migration process.
pub fn migrate_fix_total_coldkey_stake<T: Config>() -> Weight {
    let migration_name = b"fix_total_coldkey_stake_v7".to_vec();

    // Initialize the weight with one read operation.
    let mut weight = T::DbWeight::get().reads(1);

    // Check if the migration has already run
    if HasMigrationRun::<T>::get(&migration_name) {
        log::info!(
            "Migration '{:?}' has already run. Skipping.",
            migration_name
        );
        return Weight::zero();
    }

    log::info!(
        "Running migration '{}'",
        String::from_utf8_lossy(&migration_name)
    );

    // Run the migration
    weight = weight.saturating_add(do_migrate_fix_total_coldkey_stake::<T>());

    // Mark the migration as completed
    HasMigrationRun::<T>::insert(&migration_name, true);
    weight = weight.saturating_add(T::DbWeight::get().writes(1));

    // Set the storage version to 7
    StorageVersion::new(7).put::<Pallet<T>>();
    weight = weight.saturating_add(T::DbWeight::get().writes(1));

    log::info!(
        "Migration '{:?}' completed. Storage version set to 7.",
        String::from_utf8_lossy(&migration_name)
    );

    // Return the migration weight.
    weight
}
/// Performs migration to update the total issuance based on the sum of stakes and total balances.
/// This migration is applicable only if the current storage version is 5, after which it updates the storage version to 6.
///
/// # Returns
/// Weight of the migration process.
pub fn migration5_total_issuance<T: Config>(test: bool) -> Weight {
    let mut weight = T::DbWeight::get().reads(1); // Initialize migration weight

    // Execute migration if the current storage version is 5
    if Pallet::<T>::on_chain_storage_version() == StorageVersion::new(5) || test {
        // Calculate the sum of all stake values
        let stake_sum: u64 = Stake::<T>::iter().fold(0, |accumulator, (_, _, stake_value)| {
            accumulator.saturating_add(stake_value)
        });
        weight = weight
            .saturating_add(T::DbWeight::get().reads_writes(Stake::<T>::iter().count() as u64, 0));

        // Calculate the sum of all stake values
        let locked_sum: u64 = SubnetLocked::<T>::iter()
            .fold(0, |accumulator, (_, locked_value)| {
                accumulator.saturating_add(locked_value)
            });
        weight = weight.saturating_add(
            T::DbWeight::get().reads_writes(SubnetLocked::<T>::iter().count() as u64, 0),
        );

        // Retrieve the total balance sum
        let total_balance = T::Currency::total_issuance();
        match TryInto::<u64>::try_into(total_balance) {
            Ok(total_balance_sum) => {
                weight = weight.saturating_add(T::DbWeight::get().reads(1));

                // Compute the total issuance value
                let total_issuance_value: u64 = stake_sum
                    .saturating_add(total_balance_sum)
                    .saturating_add(locked_sum);

                // Update the total issuance in storage
                TotalIssuance::<T>::put(total_issuance_value);

                // Update the storage version to 6
                StorageVersion::new(6).put::<Pallet<T>>();
                weight = weight.saturating_add(T::DbWeight::get().writes(1));
            }
            Err(_) => {
                log::error!("Failed to convert total balance to u64, bailing");
            }
        }
    }

    weight // Return the computed weight of the migration process
}

pub fn migrate_transfer_ownership_to_foundation<T: Config>(coldkey: [u8; 32]) -> Weight {
    let new_storage_version = 3;

    // Setup migration weight
    let mut weight = T::DbWeight::get().reads(1);

    // Grab current version
    let onchain_version = Pallet::<T>::on_chain_storage_version();

    // Only runs if we haven't already updated version past above new_storage_version.
    if onchain_version < new_storage_version {
        info!(target: LOG_TARGET_1, ">>> Migrating subnet 1 and 11 to foundation control {:?}", onchain_version);

        // We have to decode this using a byte slice as we don't have crypto-std
        let coldkey_account: <T as frame_system::Config>::AccountId =
            <T as frame_system::Config>::AccountId::decode(&mut &coldkey[..])
                .expect("coldkey is 32-byte array; qed");
        info!("Foundation coldkey: {:?}", coldkey_account);

        let current_block = Pallet::<T>::get_current_block_as_u64();
        weight.saturating_accrue(T::DbWeight::get().reads(1));

        // Migrate ownership and set creation time as now
        SubnetOwner::<T>::insert(1, coldkey_account.clone());
        SubnetOwner::<T>::insert(11, coldkey_account);

        // We are setting the NetworkRegisteredAt storage to a future block to extend the immunity period to 2 weeks
        NetworkRegisteredAt::<T>::insert(1, current_block.saturating_add(13 * 7200));
        NetworkRegisteredAt::<T>::insert(11, current_block);

        weight.saturating_accrue(T::DbWeight::get().writes(4));

        // Update storage version.
        StorageVersion::new(new_storage_version).put::<Pallet<T>>(); // Update to version so we don't run this again.
        weight.saturating_accrue(T::DbWeight::get().writes(1));

        weight
    } else {
        info!(target: LOG_TARGET_1, "Migration to v3 already done!");
        Weight::zero()
    }
}

pub fn migrate_create_root_network<T: Config>() -> Weight {
    // Get the root network uid.
    let root_netuid: u16 = 0;

    // Setup migration weight
    let mut weight = T::DbWeight::get().reads(1);

    // Check if root network already exists.
    if NetworksAdded::<T>::get(root_netuid) {
        // Since we read from the database once to determine this
        return weight;
    }

    // Set the root network as added.
    NetworksAdded::<T>::insert(root_netuid, true);

    // Increment the number of total networks.
    TotalNetworks::<T>::mutate(|n| n.saturating_inc());

    // Set the maximum number to the number of senate members.
    MaxAllowedUids::<T>::insert(root_netuid, 64);

    // Set the maximum number to the number of validators to all members.
    MaxAllowedValidators::<T>::insert(root_netuid, 64);

    // Set the min allowed weights to zero, no weights restrictions.
    MinAllowedWeights::<T>::insert(root_netuid, 0);

    // Set the max weight limit to infitiy, no weight restrictions.
    MaxWeightsLimit::<T>::insert(root_netuid, u16::MAX);

    // Add default root tempo.
    Tempo::<T>::insert(root_netuid, 100);

    // Set the root network as open.
    NetworkRegistrationAllowed::<T>::insert(root_netuid, true);

    // Set target registrations for validators as 1 per block.
    TargetRegistrationsPerInterval::<T>::insert(root_netuid, 1);

    // Set weight setting rate limit to 1 day
    //WeightsSetRateLimit::<T>::insert(root_netuid, 7200);

    // Add our weights for writing to database
    weight.saturating_accrue(T::DbWeight::get().writes(8));

    // Empty senate members entirely, they will be filled by by registrations
    // on the subnet.
    for hotkey_i in T::SenateMembers::members().iter() {
        T::TriumvirateInterface::remove_votes(hotkey_i).defensive_ok();
        T::SenateMembers::remove_member(hotkey_i).defensive_ok();

        weight.saturating_accrue(T::DbWeight::get().reads_writes(2, 2));
    }

    weight
}

pub fn migrate_delete_subnet_3<T: Config>() -> Weight {
    let new_storage_version = 5;

    // Setup migration weight
    let mut weight = T::DbWeight::get().reads(1);

    // Grab current version
    let onchain_version = Pallet::<T>::on_chain_storage_version();

    // Only runs if we haven't already updated version past above new_storage_version.
    if onchain_version < new_storage_version && Pallet::<T>::if_subnet_exist(3) {
        info!(target: LOG_TARGET_1, ">>> Removing subnet 3 {:?}", onchain_version);

        let netuid = 3;

        // We do this all manually as we don't want to call code related to giving subnet owner back their locked token cost.
        // --- 2. Remove network count.
        SubnetworkN::<T>::remove(netuid);

        // --- 3. Remove network modality storage.
        NetworkModality::<T>::remove(netuid);

        // --- 4. Remove netuid from added networks.
        NetworksAdded::<T>::remove(netuid);

        // --- 6. Decrement the network counter.
        TotalNetworks::<T>::mutate(|n| n.saturating_dec());

        // --- 7. Remove various network-related storages.
        NetworkRegisteredAt::<T>::remove(netuid);

        weight.saturating_accrue(T::DbWeight::get().writes(5));

        // --- 8. Remove incentive mechanism memory.
        let _ = Uids::<T>::clear_prefix(netuid, u32::MAX, None);
        let _ = Keys::<T>::clear_prefix(netuid, u32::MAX, None);
        let _ = Bonds::<T>::clear_prefix(netuid, u32::MAX, None);
        let _ = Weights::<T>::clear_prefix(netuid, u32::MAX, None);

        weight.saturating_accrue(T::DbWeight::get().writes(4));

        // --- 9. Remove various network-related parameters.
        Rank::<T>::remove(netuid);
        Trust::<T>::remove(netuid);
        Active::<T>::remove(netuid);
        Emission::<T>::remove(netuid);
        Incentive::<T>::remove(netuid);
        Consensus::<T>::remove(netuid);
        Dividends::<T>::remove(netuid);
        PruningScores::<T>::remove(netuid);
        LastUpdate::<T>::remove(netuid);
        ValidatorPermit::<T>::remove(netuid);
        ValidatorTrust::<T>::remove(netuid);

        weight.saturating_accrue(T::DbWeight::get().writes(11));

        // --- 10. Erase network parameters.
        Tempo::<T>::remove(netuid);
        Kappa::<T>::remove(netuid);
        Difficulty::<T>::remove(netuid);
        MaxAllowedUids::<T>::remove(netuid);
        ImmunityPeriod::<T>::remove(netuid);
        ActivityCutoff::<T>::remove(netuid);
        EmissionValues::<T>::remove(netuid);
        MaxWeightsLimit::<T>::remove(netuid);
        MinAllowedWeights::<T>::remove(netuid);
        RegistrationsThisInterval::<T>::remove(netuid);
        POWRegistrationsThisInterval::<T>::remove(netuid);
        BurnRegistrationsThisInterval::<T>::remove(netuid);

        weight.saturating_accrue(T::DbWeight::get().writes(12));

        // Update storage version.
        StorageVersion::new(new_storage_version).put::<Pallet<T>>(); // Update version so we don't run this again.
                                                                     // One write to storage version
        weight.saturating_accrue(T::DbWeight::get().writes(1));

        weight
    } else {
        info!(target: LOG_TARGET_1, "Migration to v3 already done!");
        Weight::zero()
    }
}

pub fn migrate_delete_subnet_21<T: Config>() -> Weight {
    let new_storage_version = 4;

    // Setup migration weight
    let mut weight = T::DbWeight::get().reads(1);

    // Grab current version
    let onchain_version = Pallet::<T>::on_chain_storage_version();

    // Only runs if we haven't already updated version past above new_storage_version.
    if onchain_version < new_storage_version && Pallet::<T>::if_subnet_exist(21) {
        info!(target: LOG_TARGET_1, ">>> Removing subnet 21 {:?}", onchain_version);

        let netuid = 21;

        // We do this all manually as we don't want to call code related to giving subnet owner back their locked token cost.
        // --- 2. Remove network count.
        SubnetworkN::<T>::remove(netuid);

        // --- 3. Remove network modality storage.
        NetworkModality::<T>::remove(netuid);

        // --- 4. Remove netuid from added networks.
        NetworksAdded::<T>::remove(netuid);

        // --- 6. Decrement the network counter.
        TotalNetworks::<T>::mutate(|n| n.saturating_dec());

        // --- 7. Remove various network-related storages.
        NetworkRegisteredAt::<T>::remove(netuid);

        weight.saturating_accrue(T::DbWeight::get().writes(5));

        // --- 8. Remove incentive mechanism memory.
        let _ = Uids::<T>::clear_prefix(netuid, u32::MAX, None);
        let _ = Keys::<T>::clear_prefix(netuid, u32::MAX, None);
        let _ = Bonds::<T>::clear_prefix(netuid, u32::MAX, None);
        let _ = Weights::<T>::clear_prefix(netuid, u32::MAX, None);

        weight.saturating_accrue(T::DbWeight::get().writes(4));

        // --- 9. Remove various network-related parameters.
        Rank::<T>::remove(netuid);
        Trust::<T>::remove(netuid);
        Active::<T>::remove(netuid);
        Emission::<T>::remove(netuid);
        Incentive::<T>::remove(netuid);
        Consensus::<T>::remove(netuid);
        Dividends::<T>::remove(netuid);
        PruningScores::<T>::remove(netuid);
        LastUpdate::<T>::remove(netuid);
        ValidatorPermit::<T>::remove(netuid);
        ValidatorTrust::<T>::remove(netuid);

        weight.saturating_accrue(T::DbWeight::get().writes(11));

        // --- 10. Erase network parameters.
        Tempo::<T>::remove(netuid);
        Kappa::<T>::remove(netuid);
        Difficulty::<T>::remove(netuid);
        MaxAllowedUids::<T>::remove(netuid);
        ImmunityPeriod::<T>::remove(netuid);
        ActivityCutoff::<T>::remove(netuid);
        EmissionValues::<T>::remove(netuid);
        MaxWeightsLimit::<T>::remove(netuid);
        MinAllowedWeights::<T>::remove(netuid);
        RegistrationsThisInterval::<T>::remove(netuid);
        POWRegistrationsThisInterval::<T>::remove(netuid);
        BurnRegistrationsThisInterval::<T>::remove(netuid);

        weight.saturating_accrue(T::DbWeight::get().writes(12));

        // Update storage version.
        StorageVersion::new(new_storage_version).put::<Pallet<T>>(); // Update version so we don't run this again.
                                                                     // One write to storage version
        weight.saturating_accrue(T::DbWeight::get().writes(1));

        weight
    } else {
        info!(target: LOG_TARGET_1, "Migration to v4 already done!");
        Weight::zero()
    }
}

pub fn migrate_to_v1_separate_emission<T: Config>() -> Weight {
    use deprecated_loaded_emission_format as old;
    // Check storage version
    let mut weight = T::DbWeight::get().reads_writes(1, 0);

    // Grab current version
    let onchain_version = Pallet::<T>::on_chain_storage_version();

    // Only runs if we haven't already updated version to 1.
    if onchain_version < 1 {
        info!(target: LOG_TARGET, ">>> Updating the LoadedEmission to a new format {:?}", onchain_version);

        // We transform the storage values from the old into the new format.

        // Start by removing any undecodable entries.
        let curr_loaded_emission: Vec<u16> = old::LoadedEmission::<T>::iter_keys().collect();
        for netuid in curr_loaded_emission {
            // Iterates over the netuids
            weight.saturating_accrue(T::DbWeight::get().reads(1));
            if old::LoadedEmission::<T>::try_get(netuid).is_err() {
                weight.saturating_accrue(T::DbWeight::get().writes(1));
                old::LoadedEmission::<T>::remove(netuid);
                log::warn!(
                    "Was unable to decode old loaded_emisssion for netuid {}",
                    netuid
                );
            }
        }

        // Translate the old storage values into the new format.
        LoadedEmission::<T>::translate::<Vec<(AccountIdOf<T>, u64)>, _>(
            |netuid: u16,
             netuid_emissions: Vec<(AccountIdOf<T>, u64)>|
             -> Option<Vec<(AccountIdOf<T>, u64, u64)>> {
                info!(target: LOG_TARGET, "     Do migration of netuid: {:?}...", netuid);

                // We will assume all loaded emission is validator emissions,
                // so this will get distributed over delegatees (nominators), if there are any
                // This will NOT effect any servers that are not (also) a delegate validator.
                // server_emission will be 0 for any alread loaded emission.

                let mut new_netuid_emissions = Vec::new();
                for (server, validator_emission) in netuid_emissions {
                    new_netuid_emissions.push((server, 0_u64, validator_emission));
                }

                // One read (old) and write (new) per netuid
                weight.saturating_accrue(T::DbWeight::get().reads_writes(1, 1));

                Some(new_netuid_emissions)
            },
        );

        // Update storage version.
        StorageVersion::new(1).put::<Pallet<T>>(); // Update to version 2 so we don't run this again.
                                                   // One write to storage version
        weight.saturating_accrue(T::DbWeight::get().writes(1));

        weight
    } else {
        info!(target: LOG_TARGET_1, "Migration to v2 already done!");
        Weight::zero()
    }
}

const LOG_TARGET_1: &str = "fixtotalstakestorage";

pub fn migrate_to_v2_fixed_total_stake<T: Config>() -> Weight {
    let new_storage_version = 2;

    // Check storage version
    let mut weight = T::DbWeight::get().reads(1);

    // Grab current version
    let onchain_version = Pallet::<T>::on_chain_storage_version();

    // Only runs if we haven't already updated version past above new_storage_version.
    if onchain_version < new_storage_version {
        info!(target: LOG_TARGET_1, ">>> Fixing the TotalStake and TotalColdkeyStake storage {:?}", onchain_version);

        // Stake and TotalHotkeyStake are known to be accurate
        // TotalColdkeyStake is known to be inaccurate
        // TotalStake is known to be inaccurate

        TotalStake::<T>::put(0); // Set to 0
        weight.saturating_accrue(T::DbWeight::get().writes(1));

        // We iterate over TotalColdkeyStake keys and set them to 0
        let total_coldkey_stake_keys = TotalColdkeyStake::<T>::iter_keys().collect::<Vec<_>>();
        for coldkey in total_coldkey_stake_keys {
            weight.saturating_accrue(T::DbWeight::get().reads(1));
            TotalColdkeyStake::<T>::insert(coldkey, 0); // Set to 0
            weight.saturating_accrue(T::DbWeight::get().writes(1));
        }

        // Now we iterate over the entire stake map, and sum each coldkey stake
        //   We also track TotalStake
        for (_, coldkey, stake) in Stake::<T>::iter() {
            weight.saturating_accrue(T::DbWeight::get().reads(1));
            // Get the current coldkey stake
            let mut total_coldkey_stake = TotalColdkeyStake::<T>::get(coldkey.clone());
            weight.saturating_accrue(T::DbWeight::get().reads(1));
            // Add the stake to the coldkey stake
            total_coldkey_stake = total_coldkey_stake.saturating_add(stake);
            // Update the coldkey stake
            TotalColdkeyStake::<T>::insert(coldkey, total_coldkey_stake);
            weight.saturating_accrue(T::DbWeight::get().writes(1));

            // Get the current total stake
            let mut total_stake = TotalStake::<T>::get();
            weight.saturating_accrue(T::DbWeight::get().reads(1));
            // Add the stake to the total stake
            total_stake = total_stake.saturating_add(stake);
            // Update the total stake
            TotalStake::<T>::put(total_stake);
            weight.saturating_accrue(T::DbWeight::get().writes(1));
        }

        // Now both TotalStake and TotalColdkeyStake are accurate

        // Update storage version.
        StorageVersion::new(new_storage_version).put::<Pallet<T>>(); // Update to version so we don't run this again.
                                                                     // One write to storage version
        weight.saturating_accrue(T::DbWeight::get().writes(1));

        weight
    } else {
        info!(target: LOG_TARGET_1, "Migration to v2 already done!");
        Weight::zero()
    }
}

/// Migrate the OwnedHotkeys map to the new storage format
pub fn migrate_populate_owned<T: Config>() -> Weight {
    // Setup migration weight
    let mut weight = T::DbWeight::get().reads(1);
    let migration_name = "Populate OwnedHotkeys map";

    // Check if this migration is needed (if OwnedHotkeys map is empty)
    let migrate = OwnedHotkeys::<T>::iter().next().is_none();

    // Only runs if the migration is needed
    if migrate {
        info!(target: LOG_TARGET_1, ">>> Starting Migration: {}", migration_name);

        let mut longest_hotkey_vector: usize = 0;
        let mut longest_coldkey: Option<T::AccountId> = None;
        let mut keys_touched: u64 = 0;
        let mut storage_reads: u64 = 0;
        let mut storage_writes: u64 = 0;

        // Iterate through all Owner entries
        Owner::<T>::iter().for_each(|(hotkey, coldkey)| {
            storage_reads = storage_reads.saturating_add(1); // Read from Owner storage
            let mut hotkeys = OwnedHotkeys::<T>::get(&coldkey);
            storage_reads = storage_reads.saturating_add(1); // Read from OwnedHotkeys storage

            // Add the hotkey if it's not already in the vector
            if !hotkeys.contains(&hotkey) {
                hotkeys.push(hotkey);
                keys_touched = keys_touched.saturating_add(1);

                // Update longest hotkey vector info
                if longest_hotkey_vector < hotkeys.len() {
                    longest_hotkey_vector = hotkeys.len();
                    longest_coldkey = Some(coldkey.clone());
                }

                // Update the OwnedHotkeys storage
                OwnedHotkeys::<T>::insert(&coldkey, hotkeys);
                storage_writes = storage_writes.saturating_add(1); // Write to OwnedHotkeys storage
            }

            // Accrue weight for reads and writes
            weight = weight.saturating_add(T::DbWeight::get().reads_writes(2, 1));
        });

        // Log migration results
        info!(
            target: LOG_TARGET_1,
            "Migration {} finished. Keys touched: {}, Longest hotkey vector: {}, Storage reads: {}, Storage writes: {}",
            migration_name, keys_touched, longest_hotkey_vector, storage_reads, storage_writes
        );
        if let Some(c) = longest_coldkey {
            info!(target: LOG_TARGET_1, "Longest hotkey vector is controlled by: {:?}", c);
        }

        weight
    } else {
        info!(target: LOG_TARGET_1, "Migration {} already done!", migration_name);
        Weight::zero()
    }
}

/// Populate the StakingHotkeys map from Stake map
pub fn migrate_populate_staking_hotkeys<T: Config>() -> Weight {
    // Setup migration weight
    let mut weight = T::DbWeight::get().reads(1);
    let migration_name = "Populate StakingHotkeys map";

    // Check if this migration is needed (if StakingHotkeys map is empty)
    let migrate = StakingHotkeys::<T>::iter().next().is_none();

    // Only runs if the migration is needed
    if migrate {
        info!(target: LOG_TARGET_1, ">>> Starting Migration: {}", migration_name);

        let mut longest_hotkey_vector: usize = 0;
        let mut longest_coldkey: Option<T::AccountId> = None;
        let mut keys_touched: u64 = 0;
        let mut storage_reads: u64 = 0;
        let mut storage_writes: u64 = 0;

        // Iterate through all Owner entries
        Stake::<T>::iter().for_each(|(hotkey, coldkey, stake)| {
            storage_reads = storage_reads.saturating_add(1); // Read from Owner storage
            if stake > 0 {
                let mut hotkeys = StakingHotkeys::<T>::get(&coldkey);
                storage_reads = storage_reads.saturating_add(1); // Read from StakingHotkeys storage

                // Add the hotkey if it's not already in the vector
                if !hotkeys.contains(&hotkey) {
                    hotkeys.push(hotkey);
                    keys_touched = keys_touched.saturating_add(1);

                    // Update longest hotkey vector info
                    if longest_hotkey_vector < hotkeys.len() {
                        longest_hotkey_vector = hotkeys.len();
                        longest_coldkey = Some(coldkey.clone());
                    }

                    // Update the StakingHotkeys storage
                    StakingHotkeys::<T>::insert(&coldkey, hotkeys);
                    storage_writes = storage_writes.saturating_add(1); // Write to StakingHotkeys storage
                }

                // Accrue weight for reads and writes
                weight = weight.saturating_add(T::DbWeight::get().reads_writes(2, 1));
            }
        });

        // Log migration results
        info!(
            target: LOG_TARGET_1,
            "Migration {} finished. Keys touched: {}, Longest hotkey vector: {}, Storage reads: {}, Storage writes: {}",
            migration_name, keys_touched, longest_hotkey_vector, storage_reads, storage_writes
        );
        if let Some(c) = longest_coldkey {
            info!(target: LOG_TARGET_1, "Longest hotkey vector is controlled by: {:?}", c);
        }

        weight
    } else {
        info!(target: LOG_TARGET_1, "Migration {} already done!", migration_name);
        Weight::zero()
    }
}<|MERGE_RESOLUTION|>--- conflicted
+++ resolved
@@ -37,8 +37,6 @@
     // Initialize the weight with one read operation.
     let mut weight = T::DbWeight::get().reads(1);
 
-<<<<<<< HEAD
-=======
     // Clear everything from the map first, no limit (u32::MAX)
     let removal_results = TotalColdkeyStake::<T>::clear(u32::MAX, None);
     // 1 read/write per removal
@@ -46,7 +44,6 @@
     weight =
         weight.saturating_add(T::DbWeight::get().reads_writes(entries_removed, entries_removed));
 
->>>>>>> aa5e890d
     // Iterate through all staking hotkeys.
     for (coldkey, hotkey_vec) in StakingHotkeys::<T>::iter() {
         // Init the zero value.
