<<<<<<< HEAD
use num_traits::float::Float;
use sp_runtime::traits::CheckedAdd;
use sp_std::vec;
use substrate_fixed::transcendental::{exp, ln};
=======
use sp_runtime::traits::CheckedAdd;
use sp_std::vec;
use substrate_fixed::transcendental::exp;
>>>>>>> 54d186c5
use substrate_fixed::types::{I32F32, I64F64};

// TODO: figure out what cfg gate this needs to not be a warning in rustc
#[allow(unused)]
use sp_std::vec::Vec;

#[allow(dead_code)]
pub fn fixed(val: f32) -> I32F32 {
    I32F32::from_num(val)
}

#[allow(dead_code)]
pub fn fixed_to_u16(x: I32F32) -> u16 {
    x.to_num::<u16>()
}

#[allow(dead_code)]
pub fn fixed_to_u64(x: I32F32) -> u64 {
    x.to_num::<u64>()
}

#[allow(dead_code)]
pub fn fixed64_to_u64(x: I64F64) -> u64 {
    x.to_num::<u64>()
}

#[allow(dead_code)]
pub fn fixed64_to_fixed32(x: I64F64) -> I32F32 {
    I32F32::from_num(x)
}

#[allow(dead_code)]
pub fn fixed32_to_fixed64(x: I32F32) -> I64F64 {
    I64F64::from_num(x)
}

#[allow(dead_code)]
pub fn u16_to_fixed(x: u16) -> I32F32 {
    I32F32::from_num(x)
}

#[allow(dead_code)]
pub fn u16_proportion_to_fixed(x: u16) -> I32F32 {
    I32F32::from_num(x) / I32F32::from_num(u16::MAX)
}

#[allow(dead_code)]
pub fn fixed_proportion_to_u16(x: I32F32) -> u16 {
    fixed_to_u16(x * I32F32::from_num(u16::MAX))
}

#[allow(dead_code)]
pub fn vec_fixed32_to_u64(vec: Vec<I32F32>) -> Vec<u64> {
    vec.into_iter().map(fixed_to_u64).collect()
}

#[allow(dead_code)]
pub fn vec_fixed64_to_fixed32(vec: Vec<I64F64>) -> Vec<I32F32> {
    vec.into_iter().map(fixed64_to_fixed32).collect()
}

#[allow(dead_code)]
pub fn vec_fixed32_to_fixed64(vec: Vec<I32F32>) -> Vec<I64F64> {
    vec.into_iter().map(fixed32_to_fixed64).collect()
}

#[allow(dead_code)]
pub fn vec_fixed64_to_u64(vec: Vec<I64F64>) -> Vec<u64> {
    vec.into_iter().map(fixed64_to_u64).collect()
}

#[allow(dead_code)]
pub fn vec_u16_proportions_to_fixed(vec: Vec<u16>) -> Vec<I32F32> {
    vec.into_iter().map(u16_proportion_to_fixed).collect()
}

#[allow(dead_code)]
pub fn vec_fixed_proportions_to_u16(vec: Vec<I32F32>) -> Vec<u16> {
    vec.into_iter().map(fixed_proportion_to_u16).collect()
}

#[allow(dead_code)]
// Max-upscale vector and convert to u16 so max_value = u16::MAX. Assumes non-negative normalized input.
pub fn vec_max_upscale_to_u16(vec: &[I32F32]) -> Vec<u16> {
    let u16_max: I32F32 = I32F32::from_num(u16::MAX);
    let threshold: I32F32 = I32F32::from_num(32768);
    let max_value: Option<&I32F32> = vec.iter().max();
    match max_value {
        Some(val) => {
            if *val == I32F32::from_num(0) {
                return vec
                    .iter()
                    .map(|e: &I32F32| (e * u16_max).to_num::<u16>())
                    .collect();
            }
            if *val > threshold {
                return vec
                    .iter()
                    .map(|e: &I32F32| (e * (u16_max / *val)).round().to_num::<u16>())
                    .collect();
            }
            return vec
                .iter()
                .map(|e: &I32F32| ((e * u16_max) / *val).round().to_num::<u16>())
                .collect();
        }
        None => {
            let sum: I32F32 = vec.iter().sum();
            return vec
                .iter()
                .map(|e: &I32F32| ((e * u16_max) / sum).to_num::<u16>())
                .collect();
        }
    }
}

#[allow(dead_code)]
// Max-upscale u16 vector and convert to u16 so max_value = u16::MAX. Assumes u16 vector input.
pub fn vec_u16_max_upscale_to_u16(vec: &[u16]) -> Vec<u16> {
    let vec_fixed: Vec<I32F32> = vec.iter().map(|e: &u16| I32F32::from_num(*e)).collect();
    vec_max_upscale_to_u16(&vec_fixed)
}

#[allow(dead_code)]
// Checks if u16 vector, when normalized, has a max value not greater than a u16 ratio max_limit.
pub fn check_vec_max_limited(vec: &[u16], max_limit: u16) -> bool {
    let max_limit_fixed: I32F32 = I32F32::from_num(max_limit) / I32F32::from_num(u16::MAX);
    let mut vec_fixed: Vec<I32F32> = vec.iter().map(|e: &u16| I32F32::from_num(*e)).collect();
    inplace_normalize(&mut vec_fixed);
    let max_value: Option<&I32F32> = vec_fixed.iter().max();
    max_value.map_or(true, |v| *v <= max_limit_fixed)
}

#[allow(dead_code)]
pub fn sum(x: &[I32F32]) -> I32F32 {
    x.iter().sum()
}

#[allow(dead_code)]
// Sums a Vector of type that has CheckedAdd trait.
// Returns None if overflow occurs during sum using T::checked_add.
// Returns Some(T::default()) if input vector is empty.
pub fn checked_sum<T>(x: &[T]) -> Option<T>
where
    T: Copy + Default + CheckedAdd,
{
    let mut iter = x.iter();
    let Some(mut sum) = iter.next().copied() else {
        return Some(T::default());
    };
    for i in iter {
        sum = sum.checked_add(i)?;
    }
    Some(sum)
}

// Return true when vector sum is zero.
#[allow(dead_code)]
pub fn is_zero(vector: &[I32F32]) -> bool {
    let vector_sum: I32F32 = sum(vector);
    vector_sum == I32F32::from_num(0)
}

// Exp safe function with I32F32 output of I32F32 input.
#[allow(dead_code)]
pub fn exp_safe(input: I32F32) -> I32F32 {
    let min_input: I32F32 = I32F32::from_num(-20); // <= 1/exp(-20) = 485 165 195,4097903
    let max_input: I32F32 = I32F32::from_num(20); // <= exp(20) = 485 165 195,4097903
    let mut safe_input: I32F32 = input;
    if input < min_input {
        safe_input = min_input;
    } else if max_input < input {
        safe_input = max_input;
    }
    let output: I32F32;
    match exp(safe_input) {
        Ok(val) => {
            output = val;
        }
        Err(_err) => {
            if safe_input <= 0 {
                output = I32F32::from_num(0);
            } else {
                output = I32F32::max_value();
            }
        }
    }
    output
}

// Sigmoid safe function with I32F32 output of I32F32 input with offset kappa and (recommended) scaling 0 < rho <= 40.
#[allow(dead_code)]
pub fn sigmoid_safe(input: I32F32, rho: I32F32, kappa: I32F32) -> I32F32 {
    let one: I32F32 = I32F32::from_num(1);
    let offset: I32F32 = input.saturating_sub(kappa); // (input - kappa)
    let neg_rho: I32F32 = rho.saturating_mul(-one); // -rho
    let exp_input: I32F32 = neg_rho.saturating_mul(offset); // -rho*(input-kappa)
    let exp_output: I32F32 = exp_safe(exp_input); // exp(-rho*(input-kappa))
    let denominator: I32F32 = exp_output.saturating_add(one); // 1 + exp(-rho*(input-kappa))
    let sigmoid_output: I32F32 = one.saturating_div(denominator); // 1 / (1 + exp(-rho*(input-kappa)))
    sigmoid_output
}

// Returns a bool vector where an item is true if the vector item is in topk values.
#[allow(dead_code, clippy::indexing_slicing)]
pub fn is_topk(vector: &[I32F32], k: usize) -> Vec<bool> {
    let n: usize = vector.len();
    let mut result: Vec<bool> = vec![true; n];
    if n < k {
        return result;
    }
    let mut idxs: Vec<usize> = (0..n).collect();
    idxs.sort_by_key(|&idx| &vector[idx]); // ascending stable sort
    for &idx in idxs.iter().take(n - k) {
        result[idx] = false;
    }
    result
}

// Returns a normalized (sum to 1 except 0) copy of the input vector.
#[allow(dead_code)]
pub fn normalize(x: &[I32F32]) -> Vec<I32F32> {
    let x_sum: I32F32 = sum(x);
    if x_sum != I32F32::from_num(0.0_f32) {
        return x.iter().map(|xi| xi / x_sum).collect();
    } else {
        x.to_vec()
    }
}

// Normalizes (sum to 1 except 0) the input vector directly in-place.
#[allow(dead_code)]
pub fn inplace_normalize(x: &mut [I32F32]) {
    let x_sum: I32F32 = x.iter().sum();
    if x_sum == I32F32::from_num(0.0_f32) {
        return;
    }
    x.iter_mut().for_each(|value| *value /= x_sum);
}

// Normalizes (sum to 1 except 0) the input vector directly in-place, using the sum arg.
#[allow(dead_code)]
pub fn inplace_normalize_using_sum(x: &mut [I32F32], x_sum: I32F32) {
    if x_sum == I32F32::from_num(0.0_f32) {
        return;
    }
    x.iter_mut().for_each(|value| *value /= x_sum);
}

// Normalizes (sum to 1 except 0) the I64F64 input vector directly in-place.
#[allow(dead_code)]
pub fn inplace_normalize_64(x: &mut [I64F64]) {
    let x_sum: I64F64 = x.iter().sum();
    if x_sum == I64F64::from_num(0) {
        return;
    }
    x.iter_mut().for_each(|value| *value /= x_sum);
}

/// Normalizes (sum to 1 except 0) each row (dim=0) of a I64F64 matrix in-place.
#[allow(dead_code)]
pub fn inplace_row_normalize_64(x: &mut [Vec<I64F64>]) {
    for row in x {
        let row_sum: I64F64 = row.iter().sum();
        if row_sum > I64F64::from_num(0.0_f64) {
            row.iter_mut()
                .for_each(|x_ij: &mut I64F64| *x_ij /= row_sum);
        }
    }
}

/// Returns x / y for input vectors x and y, if y == 0 return 0.
#[allow(dead_code)]
pub fn vecdiv(x: &[I32F32], y: &[I32F32]) -> Vec<I32F32> {
    assert_eq!(x.len(), y.len());
    x.iter()
        .zip(y)
        .map(|(x_i, y_i)| {
            if *y_i != 0 {
                x_i / y_i
            } else {
                I32F32::from_num(0)
            }
        })
        .collect()
}

// Normalizes (sum to 1 except 0) each row (dim=0) of a matrix in-place.
#[allow(dead_code)]
pub fn inplace_row_normalize(x: &mut [Vec<I32F32>]) {
    for row in x {
        let row_sum: I32F32 = row.iter().sum();
        if row_sum > I32F32::from_num(0.0_f32) {
            row.iter_mut()
                .for_each(|x_ij: &mut I32F32| *x_ij /= row_sum);
        }
    }
}

// Normalizes (sum to 1 except 0) each row (dim=0) of a sparse matrix in-place.
#[allow(dead_code)]
pub fn inplace_row_normalize_sparse(sparse_matrix: &mut [Vec<(u16, I32F32)>]) {
    for sparse_row in sparse_matrix.iter_mut() {
        let row_sum: I32F32 = sparse_row.iter().map(|(_j, value)| *value).sum();
        if row_sum > I32F32::from_num(0.0) {
            sparse_row
                .iter_mut()
                .for_each(|(_j, value)| *value /= row_sum);
        }
    }
}

// Sum across each row (dim=0) of a matrix.
#[allow(dead_code)]
pub fn row_sum(x: &[Vec<I32F32>]) -> Vec<I32F32> {
    if let Some(first_row) = x.first() {
        if first_row.is_empty() {
            return vec![];
        }
    }
    x.iter().map(|row| row.iter().sum()).collect()
}

// Sum across each row (dim=0) of a sparse matrix.
#[allow(dead_code)]
pub fn row_sum_sparse(sparse_matrix: &[Vec<(u16, I32F32)>]) -> Vec<I32F32> {
    sparse_matrix
        .iter()
        .map(|row| row.iter().map(|(_, value)| value).sum())
        .collect()
}

// Sum across each column (dim=1) of a matrix.
#[allow(dead_code)]
pub fn col_sum(x: &[Vec<I32F32>]) -> Vec<I32F32> {
    let Some(first_row) = x.first() else {
        return vec![];
    };
    let cols = first_row.len();
    if cols == 0 {
        return vec![];
    }
    x.iter()
        .fold(vec![I32F32::from_num(0); cols], |acc, next_row| {
            acc.into_iter()
                .zip(next_row)
                .map(|(acc_elem, next_elem)| acc_elem + next_elem)
                .collect()
        })
}

// Sum across each column (dim=1) of a sparse matrix.
#[allow(dead_code, clippy::indexing_slicing)]
pub fn col_sum_sparse(sparse_matrix: &[Vec<(u16, I32F32)>], columns: u16) -> Vec<I32F32> {
    let mut result: Vec<I32F32> = vec![I32F32::from_num(0); columns as usize];
    for sparse_row in sparse_matrix {
        for (j, value) in sparse_row {
            result[*j as usize] += value;
        }
    }
    result
}

// Normalizes (sum to 1 except 0) each column (dim=1) of a sparse matrix in-place.
#[allow(dead_code, clippy::indexing_slicing)]
pub fn inplace_col_normalize_sparse(sparse_matrix: &mut [Vec<(u16, I32F32)>], columns: u16) {
    let mut col_sum: Vec<I32F32> = vec![I32F32::from_num(0.0); columns as usize]; // assume square matrix, rows=cols
    for sparse_row in sparse_matrix.iter() {
        for (j, value) in sparse_row.iter() {
            col_sum[*j as usize] += value;
        }
    }
    for sparse_row in sparse_matrix {
        for (j, value) in sparse_row {
            if col_sum[*j as usize] == I32F32::from_num(0.0_f32) {
                continue;
            }
            *value /= col_sum[*j as usize];
        }
    }
}

// Normalizes (sum to 1 except 0) each column (dim=1) of a matrix in-place.
#[allow(dead_code)]
pub fn inplace_col_normalize(x: &mut [Vec<I32F32>]) {
    let Some(first_row) = x.first() else {
        return;
    };
    if first_row.is_empty() {
        return;
    }
    let cols = first_row.len();
    let col_sums = x
        .iter_mut()
        .fold(vec![I32F32::from_num(0.0); cols], |acc, row| {
            row.iter_mut()
                .zip(acc)
                .map(|(&mut m_val, acc_val)| acc_val + m_val)
                .collect()
        });
    x.iter_mut().for_each(|row| {
        row.iter_mut()
            .zip(&col_sums)
            .filter(|(_, col_sum)| **col_sum != I32F32::from_num(0_f32))
            .for_each(|(m_val, col_sum)| {
                *m_val /= col_sum;
            });
    });
}

// Max-upscale each column (dim=1) of a sparse matrix in-place.
#[allow(dead_code, clippy::indexing_slicing)]
pub fn inplace_col_max_upscale_sparse(sparse_matrix: &mut [Vec<(u16, I32F32)>], columns: u16) {
    let mut col_max: Vec<I32F32> = vec![I32F32::from_num(0.0); columns as usize]; // assume square matrix, rows=cols
    for sparse_row in sparse_matrix.iter() {
        for (j, value) in sparse_row.iter() {
            if col_max[*j as usize] < *value {
                col_max[*j as usize] = *value;
            }
        }
    }
    for sparse_row in sparse_matrix {
        for (j, value) in sparse_row {
            if col_max[*j as usize] == I32F32::from_num(0.0_f32) {
                continue;
            }
            *value /= col_max[*j as usize];
        }
    }
}

// Max-upscale each column (dim=1) of a matrix in-place.
#[allow(dead_code)]
pub fn inplace_col_max_upscale(x: &mut [Vec<I32F32>]) {
    let Some(first_row) = x.first() else {
        return;
    };
    if first_row.is_empty() {
        return;
    }
    let cols = first_row.len();
    let col_maxes = x
        .iter_mut()
        .fold(vec![I32F32::from_num(0_f32); cols], |acc, row| {
            row.iter_mut()
                .zip(acc)
                .map(|(m_val, acc_val)| acc_val.max(*m_val))
                .collect()
        });
    x.iter_mut().for_each(|row| {
        row.iter_mut()
            .zip(&col_maxes)
            .filter(|(_, col_max)| **col_max != I32F32::from_num(0))
            .for_each(|(m_val, col_max)| {
                *m_val /= col_max;
            });
    });
}

// Apply mask to vector, mask=true will mask out, i.e. set to 0.
#[allow(dead_code)]
pub fn inplace_mask_vector(mask: &[bool], vector: &mut [I32F32]) {
    if mask.is_empty() {
        return;
    }
    assert_eq!(mask.len(), vector.len());
    let zero: I32F32 = I32F32::from_num(0.0);
    mask.iter()
        .zip(vector)
        .filter(|(m, _)| **m)
        .for_each(|(_, v_elem)| {
            *v_elem = zero;
        });
}

// Apply mask to matrix, mask=true will mask out, i.e. set to 0.
#[allow(dead_code)]
pub fn inplace_mask_matrix(mask: &[Vec<bool>], matrix: &mut Vec<Vec<I32F32>>) {
    let Some(first_row) = mask.first() else {
        return;
    };
    if first_row.is_empty() {
        return;
    }
    assert_eq!(mask.len(), matrix.len());
    let zero: I32F32 = I32F32::from_num(0.0);
    mask.iter().zip(matrix).for_each(|(mask_row, matrix_row)| {
        mask_row
            .iter()
            .zip(matrix_row)
            .filter(|(mask_elem, _)| **mask_elem)
            .for_each(|(_, matrix_elem)| {
                *matrix_elem = zero;
            });
    });
}

// Apply row mask to matrix, mask=true will mask out, i.e. set to 0.
#[allow(dead_code)]
pub fn inplace_mask_rows(mask: &[bool], matrix: &mut [Vec<I32F32>]) {
    let Some(first_row) = matrix.first() else {
        return;
    };
    let cols = first_row.len();
    assert_eq!(mask.len(), matrix.len());
    let zero: I32F32 = I32F32::from_num(0);
    matrix
        .iter_mut()
        .zip(mask)
        .for_each(|(row_elem, mask_row)| {
            if *mask_row {
                *row_elem = vec![zero; cols];
            }
        });
}

// Mask out the diagonal of the input matrix in-place.
#[allow(dead_code)]
pub fn inplace_mask_diag(matrix: &mut [Vec<I32F32>]) {
    let Some(first_row) = matrix.first() else {
        return;
    };
    if first_row.is_empty() {
        return;
    }
    assert_eq!(matrix.len(), first_row.len());
    let zero: I32F32 = I32F32::from_num(0.0);
    matrix.iter_mut().enumerate().for_each(|(idx, row)| {
        let Some(elem) = row.get_mut(idx) else {
            // Should not happen since matrix is square
            return;
        };
        *elem = zero;
    });
}

// Return a new sparse matrix that replaces masked rows with an empty vector placeholder.
#[allow(dead_code)]
pub fn mask_rows_sparse(
    mask: &[bool],
    sparse_matrix: &[Vec<(u16, I32F32)>],
) -> Vec<Vec<(u16, I32F32)>> {
    assert_eq!(sparse_matrix.len(), mask.len());
    mask.iter()
        .zip(sparse_matrix)
        .map(|(mask_elem, sparse_row)| {
            if *mask_elem {
                vec![]
            } else {
                sparse_row.clone()
            }
        })
        .collect()
}

// Return a new sparse matrix with a masked out diagonal of input sparse matrix.
#[allow(dead_code)]
pub fn mask_diag_sparse(sparse_matrix: &[Vec<(u16, I32F32)>]) -> Vec<Vec<(u16, I32F32)>> {
    sparse_matrix
        .iter()
        .enumerate()
        .map(|(i, sparse_row)| {
            sparse_row
                .iter()
                .filter(|(j, _)| i != (*j as usize))
                .copied()
                .collect()
        })
        .collect()
}

// Remove cells from sparse matrix where the mask function of two vectors is true.
#[allow(dead_code, clippy::indexing_slicing)]
pub fn vec_mask_sparse_matrix(
    sparse_matrix: &[Vec<(u16, I32F32)>],
    first_vector: &[u64],
    second_vector: &[u64],
    mask_fn: &dyn Fn(u64, u64) -> bool,
) -> Vec<Vec<(u16, I32F32)>> {
    let n: usize = sparse_matrix.len();
    let mut result: Vec<Vec<(u16, I32F32)>> = vec![vec![]; n];
    for (i, sparse_row) in sparse_matrix.iter().enumerate() {
        for (j, value) in sparse_row {
            if !mask_fn(first_vector[i], second_vector[*j as usize]) {
                result[i].push((*j, *value));
            }
        }
    }
    result
}

// Row-wise matrix-vector hadamard product.
#[allow(dead_code)]
pub fn row_hadamard(matrix: &[Vec<I32F32>], vector: &[I32F32]) -> Vec<Vec<I32F32>> {
    let Some(first_row) = matrix.first() else {
        return vec![vec![]];
    };
    if first_row.is_empty() {
        return vec![vec![]];
    }
    matrix
        .iter()
        .zip(vector)
        .map(|(row, vec_val)| row.iter().map(|m_val| vec_val * m_val).collect())
        .collect()
}

// Row-wise sparse matrix-vector hadamard product.
#[allow(dead_code)]
pub fn row_hadamard_sparse(
    sparse_matrix: &[Vec<(u16, I32F32)>],
    vector: &[I32F32],
) -> Vec<Vec<(u16, I32F32)>> {
    sparse_matrix
        .iter()
        .zip(vector)
        .map(|(sparse_row, vec_val)| {
            sparse_row
                .iter()
                .map(|(j, value)| (*j, *value * *vec_val))
                .collect()
        })
        .collect()
}

// Row-wise matrix-vector product, column-wise sum: result_j = SUM(i) vector_i * matrix_ij.
#[allow(dead_code)]
pub fn matmul(matrix: &[Vec<I32F32>], vector: &[I32F32]) -> Vec<I32F32> {
    let Some(first_row) = matrix.first() else {
        return vec![];
    };
    let cols = first_row.len();
    if cols == 0 {
        return vec![];
    }
    assert!(matrix.len() == vector.len());
    matrix.iter().zip(vector).fold(
        vec![I32F32::from_num(0_f32); cols],
        |acc, (row, vec_val)| {
            row.iter()
                .zip(acc)
                .map(|(m_val, acc_val)| {
                    // Compute ranks: r_j = SUM(i) w_ij * s_i
                    // Compute trust scores: t_j = SUM(i) w_ij * s_i
                    // result_j = SUM(i) vector_i * matrix_ij
                    acc_val + vec_val * m_val
                })
                .collect()
        },
    )
}

// Row-wise matrix-vector product, column-wise sum: result_j = SUM(i) vector_i * matrix_ij.
#[allow(dead_code)]
pub fn matmul_64(matrix: &[Vec<I64F64>], vector: &[I64F64]) -> Vec<I64F64> {
    let Some(first_row) = matrix.first() else {
        return vec![];
    };
    let cols = first_row.len();
    if cols == 0 {
        return vec![];
    }
    assert!(matrix.len() == vector.len());
    matrix
        .iter()
        .zip(vector)
        .fold(vec![I64F64::from_num(0.0); cols], |acc, (row, vec_val)| {
            row.iter()
                .zip(acc)
                .map(|(m_val, acc_val)| {
                    // Compute ranks: r_j = SUM(i) w_ij * s_i
                    // Compute trust scores: t_j = SUM(i) w_ij * s_i
                    // result_j = SUM(i) vector_i * matrix_ij
                    acc_val + vec_val * m_val
                })
                .collect()
        })
}

// Column-wise matrix-vector product, row-wise sum: result_i = SUM(j) vector_j * matrix_ij.
#[allow(dead_code)]
pub fn matmul_transpose(matrix: &[Vec<I32F32>], vector: &[I32F32]) -> Vec<I32F32> {
    let Some(first_row) = matrix.first() else {
        return vec![];
    };
    if first_row.is_empty() {
        return vec![];
    }
    assert!(first_row.len() == vector.len());
    matrix
        .iter()
        .map(|row| {
            row.iter()
                .zip(vector)
                .fold(I32F32::from_num(0.0), |acc, (velem, melem)| {
                    // Compute dividends: d_j = SUM(i) b_ji * inc_i
                    // result_j = SUM(i) vector_i * matrix_ji
                    // result_i = SUM(j) vector_j * matrix_ij
                    acc + (velem * melem)
                })
        })
        .collect()
}

// Row-wise sparse_matrix-vector product, column-wise sum: result_j = SUM(i) vector_i * matrix_ij.
#[allow(dead_code, clippy::indexing_slicing)]
pub fn matmul_sparse(
    sparse_matrix: &[Vec<(u16, I32F32)>],
    vector: &[I32F32],
    columns: u16,
) -> Vec<I32F32> {
    let mut result: Vec<I32F32> = vec![I32F32::from_num(0.0); columns as usize];
    for (i, sparse_row) in sparse_matrix.iter().enumerate() {
        for (j, value) in sparse_row.iter() {
            // Compute ranks: r_j = SUM(i) w_ij * s_i
            // Compute trust scores: t_j = SUM(i) w_ij * s_i
            // result_j = SUM(i) vector_i * matrix_ij
            result[*j as usize] += vector[i] * value;
        }
    }
    result
}

// Column-wise sparse_matrix-vector product, row-wise sum: result_i = SUM(j) vector_j * matrix_ij.
#[allow(dead_code, clippy::indexing_slicing)]
pub fn matmul_transpose_sparse(
    sparse_matrix: &[Vec<(u16, I32F32)>],
    vector: &[I32F32],
) -> Vec<I32F32> {
    let mut result: Vec<I32F32> = vec![I32F32::from_num(0.0); sparse_matrix.len()];
    for (i, sparse_row) in sparse_matrix.iter().enumerate() {
        for (j, value) in sparse_row.iter() {
            // Compute dividends: d_j = SUM(i) b_ji * inc_i
            // result_j = SUM(i) vector_i * matrix_ji
            // result_i = SUM(j) vector_j * matrix_ij
            result[i] += vector[*j as usize] * value;
        }
    }
    result
}

// Set inplace matrix values above column threshold to threshold value.
#[allow(dead_code)]
pub fn inplace_col_clip(x: &mut [Vec<I32F32>], col_threshold: &[I32F32]) {
    x.iter_mut().for_each(|row| {
        row.iter_mut()
            .zip(col_threshold)
            .for_each(|(value, threshold)| {
                *value = *threshold.min(value);
            });
    });
}

// Return sparse matrix with values above column threshold set to threshold value.
#[allow(dead_code, clippy::indexing_slicing)]
pub fn col_clip_sparse(
    sparse_matrix: &[Vec<(u16, I32F32)>],
    col_threshold: &[I32F32],
) -> Vec<Vec<(u16, I32F32)>> {
    let mut result: Vec<Vec<(u16, I32F32)>> = vec![vec![]; sparse_matrix.len()];
    for (i, sparse_row) in sparse_matrix.iter().enumerate() {
        for (j, value) in sparse_row.iter() {
            if col_threshold[*j as usize] < *value {
                if 0 < col_threshold[*j as usize] {
                    result[i].push((*j, col_threshold[*j as usize]));
                }
            } else {
                result[i].push((*j, *value));
            }
        }
    }
    result
}

// Set matrix values below threshold to lower, and equal-above to upper.
#[allow(dead_code)]
pub fn clip(
    x: &[Vec<I32F32>],
    threshold: I32F32,
    upper: I32F32,
    lower: I32F32,
) -> Vec<Vec<I32F32>> {
    x.iter()
        .map(|row| {
            row.iter()
                .map(|elem| if *elem >= threshold { upper } else { lower })
                .collect()
        })
        .collect()
}

// Set inplace matrix values below threshold to lower, and equal-above to upper.
#[allow(dead_code)]
pub fn inplace_clip(x: &mut [Vec<I32F32>], threshold: I32F32, upper: I32F32, lower: I32F32) {
    x.iter_mut().for_each(|row| {
        row.iter_mut().for_each(|elem| {
            *elem = if *elem >= threshold { upper } else { lower };
        });
    });
}

// Set sparse matrix values below threshold to lower, and equal-above to upper.
// Does not add missing elements (0 value assumed) when lower!=0.
#[allow(dead_code)]
pub fn clip_sparse(
    sparse_matrix: &[Vec<(u16, I32F32)>],
    threshold: I32F32,
    upper: I32F32,
    lower: I32F32,
) -> Vec<Vec<(u16, I32F32)>> {
    sparse_matrix
        .iter()
        .map(|row| {
            row.iter()
                .map(|(j, value)| {
                    if *value < threshold {
                        (*j, lower)
                    } else {
                        (*j, upper)
                    }
                })
                .collect()
        })
        .collect()
}

// Stake-weighted median score finding algorithm, based on a mid pivot binary search.
// Normally a random pivot is used, but to ensure full determinism the mid point is chosen instead.
// Assumes relatively random score order for efficiency, typically less than O(nlogn) complexity.
//
// # Args:
// 	* 'stake': ( &[I32F32] ):
//         - stake, assumed to be normalized.
//
// 	* 'score': ( &[I32F32] ):
//         - score for which median is sought, 0 <= score <= 1
//
// 	* 'partition_idx' ( &[usize] ):
// 		- indices as input partition
//
// 	* 'minority' ( I32F32 ):
// 		- minority_ratio = 1 - majority_ratio
//
// 	* 'partition_lo' ( I32F32 ):
// 		- lower edge of stake for partition, where partition is a segment [lo, hi] inside stake integral [0, 1].
//
// 	* 'partition_hi' ( I32F32 ):
// 		- higher edge of stake for partition, where partition is a segment [lo, hi] inside stake integral [0, 1].
//
// # Returns:
//     * 'median': ( I32F32 ):
//         - median via random pivot binary search.
//
#[allow(dead_code, clippy::indexing_slicing)]
pub fn weighted_median(
    stake: &[I32F32],
    score: &[I32F32],
    partition_idx: &[usize],
    minority: I32F32,
    partition_lo: I32F32,
    partition_hi: I32F32,
) -> I32F32 {
    let n = partition_idx.len();
    if n == 0 {
        return I32F32::from_num(0);
    }
    if n == 1 {
        return score[partition_idx[0]];
    }
    assert!(stake.len() == score.len());
    let mid_idx: usize = n / 2;
    let pivot: I32F32 = score[partition_idx[mid_idx]];
    let mut lo_stake: I32F32 = I32F32::from_num(0);
    let mut hi_stake: I32F32 = I32F32::from_num(0);
    let mut lower: Vec<usize> = vec![];
    let mut upper: Vec<usize> = vec![];
    for &idx in partition_idx {
        if score[idx] == pivot {
            continue;
        }
        if score[idx] < pivot {
            lo_stake += stake[idx];
            lower.push(idx);
        } else {
            hi_stake += stake[idx];
            upper.push(idx);
        }
    }
    if (partition_lo + lo_stake <= minority) && (minority < partition_hi - hi_stake) {
        return pivot;
    } else if (minority < partition_lo + lo_stake) && (!lower.is_empty()) {
        return weighted_median(
            stake,
            score,
            &lower,
            minority,
            partition_lo,
            partition_lo + lo_stake,
        );
    } else if (partition_hi - hi_stake <= minority) && (!upper.is_empty()) {
        return weighted_median(
            stake,
            score,
            &upper,
            minority,
            partition_hi - hi_stake,
            partition_hi,
        );
    }
    pivot
}

/// Column-wise weighted median, e.g. stake-weighted median scores per server (column) over all validators (rows).
#[allow(dead_code, clippy::indexing_slicing)]
pub fn weighted_median_col(
    stake: &[I32F32],
    score: &[Vec<I32F32>],
    majority: I32F32,
) -> Vec<I32F32> {
    let rows = stake.len();
    let columns = score[0].len();
    let zero: I32F32 = I32F32::from_num(0);
    let mut median: Vec<I32F32> = vec![zero; columns];

    #[allow(clippy::needless_range_loop)]
    for c in 0..columns {
        let mut use_stake: Vec<I32F32> = vec![];
        let mut use_score: Vec<I32F32> = vec![];
        for r in 0..rows {
            assert_eq!(columns, score[r].len());
            if stake[r] > zero {
                use_stake.push(stake[r]);
                use_score.push(score[r][c]);
            }
        }
        if !use_stake.is_empty() {
            inplace_normalize(&mut use_stake);
            let stake_sum: I32F32 = use_stake.iter().sum();
            let minority: I32F32 = stake_sum - majority;
            median[c] = weighted_median(
                &use_stake,
                &use_score,
                (0..use_stake.len()).collect::<Vec<_>>().as_slice(),
                minority,
                zero,
                stake_sum,
            );
        }
    }
    median
}

/// Column-wise weighted median, e.g. stake-weighted median scores per server (column) over all validators (rows).
#[allow(dead_code, clippy::indexing_slicing)]
pub fn weighted_median_col_sparse(
    stake: &[I32F32],
    score: &[Vec<(u16, I32F32)>],
    columns: u16,
    majority: I32F32,
) -> Vec<I32F32> {
    let rows = stake.len();
    let zero: I32F32 = I32F32::from_num(0);
    let mut use_stake: Vec<I32F32> = stake.iter().copied().filter(|&s| s > zero).collect();
    inplace_normalize(&mut use_stake);
    let stake_sum: I32F32 = use_stake.iter().sum();
    let stake_idx: Vec<usize> = (0..use_stake.len()).collect();
    let minority: I32F32 = stake_sum - majority;
    let mut use_score: Vec<Vec<I32F32>> = vec![vec![zero; use_stake.len()]; columns as usize];
    let mut median: Vec<I32F32> = vec![zero; columns as usize];
    let mut k: usize = 0;
    for r in 0..rows {
        if stake[r] <= zero {
            continue;
        }
        for (c, val) in score[r].iter() {
            use_score[*c as usize][k] = *val;
        }
        k += 1;
    }
    for c in 0..columns as usize {
        median[c] = weighted_median(
            &use_stake,
            &use_score[c],
            &stake_idx,
            minority,
            zero,
            stake_sum,
        );
    }
    median
}

// Element-wise product of two matrices.
#[allow(dead_code)]
pub fn hadamard(mat1: &[Vec<I32F32>], mat2: &[Vec<I32F32>]) -> Vec<Vec<I32F32>> {
    assert!(mat1.len() == mat2.len());
    let Some(first_row) = mat1.first() else {
        return vec![vec![]];
    };
    if first_row.is_empty() {
        return vec![vec![]];
    }
    mat1.iter()
        .zip(mat2)
        .map(|(row1, row2)| {
            assert!(row1.len() == row2.len());
            row1.iter()
                .zip(row2)
                .map(|(elem1, elem2)| elem1 * elem2)
                .collect()
        })
        .collect()
}

// Element-wise product of two sparse matrices.
#[allow(dead_code, clippy::indexing_slicing)]
pub fn hadamard_sparse(
    mat1: &[Vec<(u16, I32F32)>],
    mat2: &[Vec<(u16, I32F32)>],
    columns: u16,
) -> Vec<Vec<(u16, I32F32)>> {
    assert!(mat1.len() == mat2.len());
    let rows = mat1.len();
    let zero: I32F32 = I32F32::from_num(0);
    let mut result: Vec<Vec<(u16, I32F32)>> = vec![vec![]; rows];
    for i in 0..rows {
        let mut row1: Vec<I32F32> = vec![zero; columns as usize];
        for (j, value) in mat1[i].iter() {
            row1[*j as usize] += value;
        }
        let mut row2: Vec<I32F32> = vec![zero; columns as usize];
        for (j, value) in mat2[i].iter() {
            row2[*j as usize] += value;
        }
        for j in 0..columns as usize {
            let prod: I32F32 = row1[j] * row2[j];
            if zero < prod {
                result[i].push((j as u16, prod))
            }
        }
    }
    result
}

// Return matrix exponential moving average: `alpha * a_ij + one_minus_alpha * b_ij`.
// `alpha` is the EMA coefficient, how much to add of the new observation, typically small,
// higher alpha discounts older observations faster.
#[allow(dead_code)]
pub fn mat_ema(new: &[Vec<I32F32>], old: &[Vec<I32F32>], alpha: I32F32) -> Vec<Vec<I32F32>> {
    let Some(first_row) = new.first() else {
        return vec![vec![]];
    };
    if first_row.is_empty() {
        return vec![vec![]; 1];
    }
    let one_minus_alpha: I32F32 = I32F32::from_num(1.0) - alpha;
    new.iter()
        .zip(old)
        .map(|(new_row, old_row)| {
            new_row
                .iter()
                .zip(old_row)
                .map(|(new_elem, old_elem)| alpha * new_elem + one_minus_alpha * old_elem)
                .collect()
        })
        .collect()
}

// Return sparse matrix exponential moving average: `alpha * a_ij + one_minus_alpha * b_ij`.
// `alpha` is the EMA coefficient, how much to add of the new observation, typically small,
// higher alpha discounts older observations faster.
#[allow(dead_code, clippy::indexing_slicing)]
pub fn mat_ema_sparse(
    new: &[Vec<(u16, I32F32)>],
    old: &[Vec<(u16, I32F32)>],
    alpha: I32F32,
) -> Vec<Vec<(u16, I32F32)>> {
    assert!(new.len() == old.len());
    let n = new.len(); // assume square matrix, rows=cols
    let zero: I32F32 = I32F32::from_num(0.0);
    let one_minus_alpha: I32F32 = I32F32::from_num(1.0) - alpha;
    let mut result: Vec<Vec<(u16, I32F32)>> = vec![vec![]; n];
    for i in 0..new.len() {
        let mut row: Vec<I32F32> = vec![zero; n];
        for (j, value) in new[i].iter() {
            row[*j as usize] += alpha * value;
        }
        for (j, value) in old[i].iter() {
            row[*j as usize] += one_minus_alpha * value;
        }
        for (j, value) in row.iter().enumerate() {
            if *value > zero {
                result[i].push((j as u16, *value))
            }
        }
    }
    result
}

// Return sparse matrix only with elements >= threshold of an input sparse matrix.
#[allow(dead_code)]
pub fn sparse_threshold(w: &[Vec<(u16, I32F32)>], threshold: I32F32) -> Vec<Vec<(u16, I32F32)>> {
    w.iter()
        .map(|row| {
            row.iter()
                .filter(|(_, weight)| *weight >= threshold)
                .copied()
                .collect()
        })
        .collect()
}

// /// Calculates the exponential moving average (EMA) for a sparse matrix using dynamic alpha values.
// #[allow(dead_code)]
// pub fn mat_ema_alpha_vec_sparse(
//     new: &Vec<Vec<(u16, I32F32)>>,
//     old: &Vec<Vec<(u16, I32F32)>>,
//     alpha: &Vec<I32F32>,
// ) -> Vec<Vec<(u16, I32F32)>> {
//     assert!(new.len() == old.len());
//     let n = new.len(); // assume square matrix, rows=cols
//     let zero: I32F32 = I32F32::from_num(0.0);
//     let mut result: Vec<Vec<(u16, I32F32)>> = vec![vec![]; n];
//     for i in 0..new.len() {
//         let mut row: Vec<I32F32> = vec![zero; n];
//         for (j, value) in new[i].iter() {
//             let alpha_val: I32F32 = alpha[*j as usize];
//             row[*j as usize] += alpha_val * value;
//         }
//         for (j, value) in old[i].iter() {
//             let one_minus_alpha: I32F32 = I32F32::from_num(1.0) - alpha[*j as usize];
//             row[*j as usize] += one_minus_alpha * value;
//         }
//         for (j, value) in row.iter().enumerate() {
//             if *value > zero {
//                 result[i].push((j as u16, *value))
//             }
//         }
//     }
//     result
// }

/// Calculates the exponential moving average (EMA) for a sparse matrix using dynamic alpha values.
#[allow(dead_code)]
pub fn mat_ema_alpha_vec_sparse(
    new: &Vec<Vec<(u16, I32F32)>>,
    old: &Vec<Vec<(u16, I32F32)>>,
    alpha: &Vec<I32F32>,
) -> Vec<Vec<(u16, I32F32)>> {
    assert!(new.len() == old.len());
    let n = new.len(); // assume square matrix, rows=cols
    let zero: I32F32 = I32F32::from_num(0.0);
    let mut result: Vec<Vec<(u16, I32F32)>> = vec![vec![]; n];

    for i in 0..new.len() {
        let mut row: Vec<I32F32> = vec![zero; n];

        for (j, value) in new[i].iter() {
            let alpha_val: I32F32 = alpha[*j as usize];
            row[*j as usize] = alpha_val * value;
            log::debug!(
                "new[{}][{}] * alpha[{}] = {} * {} = {}",
                i,
                j,
                j,
                value,
                alpha_val,
                row[*j as usize]
            );
        }

        for (j, value) in old[i].iter() {
            let alpha_val: I32F32 = alpha[*j as usize];
            let one_minus_alpha: I32F32 = I32F32::from_num(1.0) - alpha_val;
            row[*j as usize] += one_minus_alpha * value;
            log::debug!(
                "old[{}][{}] * (1 - alpha[{}]) = {} * {} = {}",
                i,
                j,
                j,
                value,
                one_minus_alpha,
                one_minus_alpha * value
            );
        }

        for (j, value) in row.iter().enumerate() {
            if *value > zero {
                result[i].push((j as u16, *value));
                log::info!("result[{}][{}] = {}", i, j, value);
            }
        }
    }

    result
}
/// Return matrix exponential moving average: `alpha_j * a_ij + one_minus_alpha_j * b_ij`.
/// `alpha_` is the EMA coefficient passed as a vector per col.
#[allow(dead_code)]
pub fn mat_ema_alpha_vec(
    new: &Vec<Vec<I32F32>>,
    old: &Vec<Vec<I32F32>>,
    alpha: &Vec<I32F32>,
) -> Vec<Vec<I32F32>> {
    if new.is_empty() || new[0].is_empty() {
        return vec![vec![]; 1];
    }
    assert!(new.len() == old.len());
    assert!(new[0].len() == alpha.len());

    let mut result: Vec<Vec<I32F32>> = vec![vec![I32F32::from_num(0.0); new[0].len()]; new.len()];

    for i in 0..new.len() {
        assert!(new[i].len() == old[i].len());
        for j in 0..new[i].len() {
            let alpha_val = alpha[j];
            let one_minus_alpha = I32F32::from_num(1.0) - alpha_val;
            result[i][j] = alpha_val * new[i][j] + one_minus_alpha * old[i][j];
        }
    }
    result
}

/// Return the quantile of a vector of I32F32 values.
pub fn quantile(data: &Vec<I32F32>, quantile: f64) -> I32F32 {
    let mut sorted_data = data.clone();
    sorted_data.sort_by(|a, b| a.cmp(b));
    let idx: usize = Float::round(quantile * (sorted_data.len() - 1) as f64) as usize;
    sorted_data[idx]
}

/// Safe ln function, returns 0 if value is 0.
pub fn safe_ln(value: I32F32) -> I32F32 {
    ln(value).unwrap_or(I32F32::from_num(0.0))
}

/// Safe exp function, returns 0 if value is 0.
pub fn safe_exp(value: I32F32) -> I32F32 {
    exp(value).unwrap_or(I32F32::from_num(0.0))
}<|MERGE_RESOLUTION|>--- conflicted
+++ resolved
@@ -1,13 +1,8 @@
-<<<<<<< HEAD
 use num_traits::float::Float;
 use sp_runtime::traits::CheckedAdd;
 use sp_std::vec;
+use sp_std::vec;
 use substrate_fixed::transcendental::{exp, ln};
-=======
-use sp_runtime::traits::CheckedAdd;
-use sp_std::vec;
-use substrate_fixed::transcendental::exp;
->>>>>>> 54d186c5
 use substrate_fixed::types::{I32F32, I64F64};
 
 // TODO: figure out what cfg gate this needs to not be a warning in rustc
