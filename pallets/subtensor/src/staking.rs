--- conflicted
+++ resolved
@@ -24,12 +24,6 @@
     /// *  'hotkey' (T::AccountId):
     ///     - The hotkey we are delegating (must be owned by the coldkey.)
     ///
-<<<<<<< HEAD
-=======
-    /// *  'take' (u16):
-    ///     - The stake proportion that this hotkey takes from delegations.
-    ///
->>>>>>> ed84d0d6
     /// # Event:
     /// *  DelegateAdded;
     ///     - On successfully setting a hotkey as a delegate.
@@ -109,6 +103,9 @@
     /// * 'hotkey' (T::AccountId):
     ///     - The hotkey we are delegating (must be owned by the coldkey.)
     ///
+    /// * 'netuid' (u16):
+    ///     - Subnet ID to decrease take for
+    /// 
     /// * 'take' (u16):
     ///     - The stake proportion that this hotkey takes from delegations for subnet ID.
     ///
@@ -135,9 +132,10 @@
         // --- 1. We check the coldkey signature.
         let coldkey = ensure_signed(origin)?;
         log::info!(
-            "do_decrease_take( origin:{:?} hotkey:{:?}, take:{:?} )",
+            "do_decrease_take( origin:{:?} hotkey:{:?}, netuid:{:?}, take:{:?} )",
             coldkey,
             hotkey,
+            netuid,
             take
         );
 
@@ -176,7 +174,7 @@
     ///     - The hotkey we are delegating (must be owned by the coldkey.)
     ///
     /// * 'netuid' (u16):
-    ///     - Subnet ID to increase take for
+    ///     - Subnet ID to decrease take for
     ///
     /// * 'take' (u16):
     ///     - The stake proportion that this hotkey takes from delegations for subnet ID.
@@ -197,7 +195,7 @@
     ///
     /// * 'InvalidTake':
     ///     - The delegate is setting a take which is not greater than the previous.
-    ///    
+    ///
     pub fn do_increase_take(
         origin: T::RuntimeOrigin,
         hotkey: T::AccountId,
@@ -207,13 +205,13 @@
         // --- 1. We check the coldkey signature.
         let coldkey = ensure_signed(origin)?;
         log::info!(
-            "do_increase_take( origin:{:?} hotkey:{:?}, take:{:?} )",
+            "do_increase_take( origin:{:?} hotkey:{:?}, netuid:{:?}, take:{:?} )",
             coldkey,
             hotkey,
+            netuid,
             take
         );
 
-<<<<<<< HEAD
         // --- 2. Ensure we are delegating a known key.
         //        Ensure that the coldkey is the owner.
         Self::do_account_checks(&coldkey, &hotkey)?;
@@ -321,11 +319,6 @@
             Self::hotkey_account_exists(&hotkey),
             Error::<T>::NotRegistered
         );
-=======
-        // --- 2. Ensure we are delegating an known key.
-        // --- 3. Ensure that the coldkey is the owner.
-        Self::do_take_checks(&coldkey, &hotkey)?;
->>>>>>> ed84d0d6
 
         // --- 3. We are either moving nominated stake or we own the hotkey.
         ensure!(
@@ -340,22 +333,11 @@
             Error::<T>::TxRateLimitExceeded
         );
 
-<<<<<<< HEAD
         // --- 5. Check that the length of netuid list and value list are equal for this network.
         ensure!(
             Self::uids_match_values(&netuids, &values),
             Error::<T>::WeightVecNotEqualSize
         );
-=======
-        // --- 5.1 Ensure take is within the min ..= InitialDefaultTake (18%) range
-        let min_take = MinTake::<T>::get();
-        let max_take = MaxTake::<T>::get();
-        ensure!(take >= min_take, Error::<T>::InvalidTake);
-        ensure!(take <= max_take, Error::<T>::InvalidTake);
-
-        // --- 6. Delegate the key.
-        Self::delegate_hotkey(&hotkey, take);
->>>>>>> ed84d0d6
 
         // --- 6. Ensure the passed netuids contain no duplicates.
         ensure!(
@@ -423,7 +405,6 @@
 
         // -- 11. Set last block for rate limiting
         Self::set_last_tx_block(&coldkey, block);
-        Self::set_last_tx_block_delegate_take(&coldkey, block);
 
         // --- 12. Emit the staking event.
         log::info!(
@@ -439,205 +420,45 @@
         Ok(())
     }
 
-<<<<<<< HEAD
-=======
-    /// ---- The implementation for the extrinsic decrease_take
-    ///
-    /// # Args:
-    /// * 'origin': (<T as frame_system::Config>::RuntimeOrigin):
-    ///     - The signature of the caller's coldkey.
-    ///
-    /// * 'hotkey' (T::AccountId):
-    ///     - The hotkey we are delegating (must be owned by the coldkey.)
-    ///
-    /// * 'take' (u16):
-    ///     - The stake proportion that this hotkey takes from delegations for subnet ID.
-    ///
-    /// # Event:
-    /// * TakeDecreased;
-    ///     - On successfully setting a decreased take for this hotkey.
-    ///
-    /// # Raises:
-    /// * 'NotRegistered':
-    ///     - The hotkey we are delegating is not registered on the network.
-    ///
-    /// * 'NonAssociatedColdKey':
-    ///     - The hotkey we are delegating is not owned by the calling coldket.
-    ///
-    /// * 'InvalidTake':
-    ///     - The delegate is setting a take which is not lower than the previous.
-    ///
-    pub fn do_decrease_take(
-        origin: T::RuntimeOrigin,
-        hotkey: T::AccountId,
-        take: u16,
-    ) -> dispatch::DispatchResult {
-        // --- 1. We check the coldkey signature.
-        let coldkey = ensure_signed(origin)?;
-        log::info!(
-            "do_decrease_take( origin:{:?} hotkey:{:?}, take:{:?} )",
-            coldkey,
-            hotkey,
-            take
-        );
-
-        // --- 2. Ensure we are delegating a known key.
-        //        Ensure that the coldkey is the owner.
-        Self::do_take_checks(&coldkey, &hotkey)?;
-
-        // --- 3. Ensure we are always strictly decreasing, never increasing take
-        if let Ok(current_take) = Delegates::<T>::try_get(&hotkey) {
-            ensure!(take < current_take, Error::<T>::InvalidTake);
-        }
-
-        // --- 3.1 Ensure take is within the min ..= InitialDefaultTake (18%) range
-        let min_take = MinTake::<T>::get();
-        ensure!(take >= min_take, Error::<T>::InvalidTake);
-
-        // --- 4. Set the new take value.
-        Delegates::<T>::insert(hotkey.clone(), take);
-
-        // --- 5. Emit the take value.
-        log::info!(
-            "TakeDecreased( coldkey:{:?}, hotkey:{:?}, take:{:?} )",
-            coldkey,
-            hotkey,
-            take
-        );
-        Self::deposit_event(Event::TakeDecreased(coldkey, hotkey, take));
-
-        // --- 6. Ok and return.
-        Ok(())
-    }
-
-    /// ---- The implementation for the extrinsic increase_take
-    ///
-    /// # Args:
-    /// * 'origin': (<T as frame_system::Config>::RuntimeOrigin):
-    ///     - The signature of the caller's coldkey.
-    ///
-    /// * 'hotkey' (T::AccountId):
-    ///     - The hotkey we are delegating (must be owned by the coldkey.)
-    ///
-    /// * 'take' (u16):
-    ///     - The stake proportion that this hotkey takes from delegations for subnet ID.
-    ///
-    /// # Event:
-    /// * TakeIncreased;
-    ///     - On successfully setting a increased take for this hotkey.
-    ///
-    /// # Raises:
-    /// * 'NotRegistered':
-    ///     - The hotkey we are delegating is not registered on the network.
-    ///
-    /// * 'NonAssociatedColdKey':
-    ///     - The hotkey we are delegating is not owned by the calling coldket.
-    ///
-    /// * 'TxRateLimitExceeded':
-    ///     - Thrown if key has hit transaction rate limit
-    ///
-    /// * 'InvalidTake':
-    ///     - The delegate is setting a take which is not greater than the previous.
-    ///
-    pub fn do_increase_take(
-        origin: T::RuntimeOrigin,
-        hotkey: T::AccountId,
-        take: u16,
-    ) -> dispatch::DispatchResult {
-        // --- 1. We check the coldkey signature.
-        let coldkey = ensure_signed(origin)?;
-        log::info!(
-            "do_increase_take( origin:{:?} hotkey:{:?}, take:{:?} )",
-            coldkey,
-            hotkey,
-            take
-        );
-
-        // --- 2. Ensure we are delegating a known key.
-        //        Ensure that the coldkey is the owner.
-        Self::do_take_checks(&coldkey, &hotkey)?;
-
-        // --- 3. Ensure we are strinctly increasing take
-        if let Ok(current_take) = Delegates::<T>::try_get(&hotkey) {
-            ensure!(take > current_take, Error::<T>::InvalidTake);
-        }
-
-        // --- 4. Ensure take is within the min ..= InitialDefaultTake (18%) range
-        let max_take = MaxTake::<T>::get();
-        ensure!(take <= max_take, Error::<T>::InvalidTake);
-
-        // --- 5. Enforce the rate limit (independently on do_add_stake rate limits)
-        let block: u64 = Self::get_current_block_as_u64();
-        ensure!(
-            !Self::exceeds_tx_delegate_take_rate_limit(
-                Self::get_last_tx_block_delegate_take(&coldkey),
-                block
-            ),
-            Error::<T>::TxRateLimitExceeded
-        );
-
-        // Set last block for rate limiting
-        Self::set_last_tx_block_delegate_take(&coldkey, block);
-
-        // --- 6. Set the new take value.
-        Delegates::<T>::insert(hotkey.clone(), take);
-
-        // --- 7. Emit the take value.
-        log::info!(
-            "TakeIncreased( coldkey:{:?}, hotkey:{:?}, take:{:?} )",
-            coldkey,
-            hotkey,
-            take
-        );
-        Self::deposit_event(Event::TakeIncreased(coldkey, hotkey, take));
-
-        // --- 8. Ok and return.
-        Ok(())
-    }
-
->>>>>>> ed84d0d6
-    /// ---- The implementation for the extrinsic add_stake: Adds stake to a hotkey account.
-    ///
-    /// # Args:
-    /// * 'origin': (<T as frame_system::Config>RuntimeOrigin):
-    ///     -  The signature of the caller's coldkey.
-    ///
-    /// * 'hotkey' (T::AccountId):
-    ///     -  The associated hotkey account.
-    ///
-<<<<<<< HEAD
-    /// * 'netuid' (u16):
-    ///     - The netuid to stake into.
-    ///
-=======
->>>>>>> ed84d0d6
-    /// * 'stake_to_be_added' (u64):
-    ///     -  The amount of stake to be added to the hotkey staking account.
-    ///
-    /// # Event:
-    /// * StakeAdded;
-    ///     -  On the successfully adding stake to a global account.
-    ///
-    /// # Raises:
-    /// * 'NotEnoughBalanceToStake':
-    ///     -  Not enough balance on the coldkey to add onto the global account.
-    ///
-    /// * 'NonAssociatedColdKey':
-    ///     -  The calling coldkey is not associated with this hotkey.
-    ///
-    /// * 'BalanceWithdrawalError':
-    ///     -  Errors stemming from transaction pallet.
-    ///
-    /// * 'TxRateLimitExceeded':
-    ///     -  Thrown if key has hit transaction rate limit
-    ///
+    // ---- The implementation for the extrinsic add_stake: Adds stake to a hotkey account.
+    //
+    // # Args:
+    // 	* 'origin': (<T as frame_system::Config>RuntimeOrigin):
+    // 		- The signature of the caller's coldkey.
+    //
+    // 	* 'hotkey' (T::AccountId):
+    // 		- The associated hotkey account.
+    //
+    // 	* 'stake_to_be_added' (u64):
+    // 		- The amount of stake to be added to the hotkey staking account.
+    //
+    // # Event:
+    // 	* StakeAdded;
+    // 		- On the successfully adding stake to a global account.
+    //
+    // # Raises:
+    // 	* 'CouldNotConvertToBalance':
+    // 		- Unable to convert the passed stake value to a balance.
+    //
+    // 	* 'NotEnoughBalanceToStake':
+    // 		- Not enough balance on the coldkey to add onto the global account.
+    //
+    // 	* 'NonAssociatedColdKey':
+    // 		- The calling coldkey is not associated with this hotkey.
+    //
+    // 	* 'BalanceWithdrawalError':
+    // 		- Errors stemming from transaction pallet.
+    //
+    // 	* 'TxRateLimitExceeded':
+    // 		- Thrown if key has hit transaction rate limit
+    //
     pub fn do_add_stake(
         origin: T::RuntimeOrigin,
         hotkey: T::AccountId,
         netuid: u16,
         stake_to_be_added: u64,
     ) -> dispatch::DispatchResult {
-        // We check that the transaction is signed by the caller and retrieve the T::AccountId coldkey information.
+        // --- 1. We check that the transaction is signed by the caller and retrieve the T::AccountId coldkey information.
         let coldkey = ensure_signed(origin)?;
         log::info!(
             "do_add_stake( origin:{:?} hotkey:{:?}, netuid:{:?}, stake_to_be_added:{:?} )",
@@ -647,7 +468,6 @@
             stake_to_be_added
         );
 
-<<<<<<< HEAD
         // --- 2. Ensure that the netuid exists.
         ensure!(
             Self::if_subnet_exist(netuid),
@@ -659,27 +479,20 @@
         ensure!(
             stake_as_balance.is_some(),
             Error::<T>::CouldNotConvertToBalance
-=======
-        // Ensure the callers coldkey has enough stake to perform the transaction.
-        ensure!(
-            Self::can_remove_balance_from_coldkey_account(&coldkey, stake_to_be_added),
-            Error::<T>::NotEnoughBalanceToStake
->>>>>>> ed84d0d6
-        );
-
-        // Ensure that the hotkey account exists this is only possible through registration.
+        );
+
+        // --- 4. Ensure that the hotkey account exists this is only possible through registration.
         ensure!(
             Self::hotkey_account_exists(&hotkey),
             Error::<T>::NotRegistered
         );
 
-        // Ensure that the hotkey allows delegation or that the hotkey is owned by the calling coldkey.
+        // --- 5. Ensure that the hotkey allows delegation or that the hotkey is owned by the calling coldkey.
         ensure!(
             Self::hotkey_is_delegate(&hotkey) || Self::coldkey_owns_hotkey(&coldkey, &hotkey),
             Error::<T>::NonAssociatedColdKey
         );
 
-<<<<<<< HEAD
         // --- 6. Ensure the callers coldkey has enough stake to perform the transaction.
         ensure!(
             Self::can_remove_balance_from_coldkey_account(&coldkey, stake_as_balance.unwrap()),
@@ -692,17 +505,11 @@
 
         // --- 8. Ensure we don't exceed tx rate limit
         let block: u64 = Self::get_current_block_as_u64();
-=======
-        // Ensure we don't exceed stake rate limit
-        let stakes_this_interval =
-            Self::get_stakes_this_interval_for_coldkey_hotkey(&coldkey, &hotkey);
->>>>>>> ed84d0d6
         ensure!(
             !Self::exceeds_tx_rate_limit(Self::get_last_tx_block(&coldkey), block),
             Error::<T>::TxRateLimitExceeded
         );
 
-<<<<<<< HEAD
         // --- 9. Compute Dynamic Stake.
         let dynamic_stake = Self::compute_dynamic_stake(netuid, stake_to_be_added);
 
@@ -713,40 +520,6 @@
         Self::set_last_tx_block(&coldkey, block);
 
         // --- 13. Emit the staking event.
-=======
-        // If this is a nomination stake, check if total stake after adding will be above
-        // the minimum required stake.
-
-        // If coldkey is not owner of the hotkey, it's a nomination stake.
-        if !Self::coldkey_owns_hotkey(&coldkey, &hotkey) {
-            let total_stake_after_add =
-                Stake::<T>::get(&hotkey, &coldkey).saturating_add(stake_to_be_added);
-
-            ensure!(
-                total_stake_after_add >= NominatorMinRequiredStake::<T>::get(),
-                Error::<T>::NomStakeBelowMinimumThreshold
-            );
-        }
-
-        // Ensure the remove operation from the coldkey is a success.
-        let actual_amount_to_stake =
-            Self::remove_balance_from_coldkey_account(&coldkey, stake_to_be_added)?;
-
-        // If we reach here, add the balance to the hotkey.
-        Self::increase_stake_on_coldkey_hotkey_account(&coldkey, &hotkey, actual_amount_to_stake);
-
-        // Set last block for rate limiting
-        let block: u64 = Self::get_current_block_as_u64();
-        Self::set_last_tx_block(&coldkey, block);
-
-        // Emit the staking event.
-        Self::set_stakes_this_interval_for_coldkey_hotkey(
-            &coldkey,
-            &hotkey,
-            stakes_this_interval + 1,
-            block,
-        );
->>>>>>> ed84d0d6
         log::info!(
             "StakeAdded( hotkey:{:?}, netuid:{:?}, stake_to_be_added:{:?} )",
             hotkey,
@@ -755,56 +528,50 @@
         );
         Self::deposit_event(Event::StakeAdded(hotkey, netuid, stake_to_be_added));
 
-<<<<<<< HEAD
         // --- 14. Ok and return.
-=======
-        // Ok and return.
->>>>>>> ed84d0d6
         Ok(())
     }
 
-    /// ---- The implementation for the extrinsic remove_stake: Removes stake from a hotkey account and adds it onto a coldkey.
-    ///
-    /// # Args:
-    /// * 'origin': (<T as frame_system::Config>RuntimeOrigin):
-    ///     -  The signature of the caller's coldkey.
-    ///
-    /// * 'hotkey' (T::AccountId):
-    ///     -  The associated hotkey account.
-<<<<<<< HEAD
-    /// 
-    /// * 'netuid' (u16):
-    ///     - The netuid to stake into.
-=======
->>>>>>> ed84d0d6
-    ///
-    /// * 'stake_to_be_added' (u64):
-    ///     -  The amount of stake to be added to the hotkey staking account.
-    ///
-    /// # Event:
-    /// * StakeRemoved;
-    ///     -  On the successfully removing stake from the hotkey account.
-    ///
-    /// # Raises:
-    /// * 'NotRegistered':
-    ///     -  Thrown if the account we are attempting to unstake from is non existent.
-    ///
-    /// * 'NonAssociatedColdKey':
-    ///     -  Thrown if the coldkey does not own the hotkey we are unstaking from.
-    ///
-    /// * 'NotEnoughStaketoWithdraw':
-    ///     -  Thrown if there is not enough stake on the hotkey to withdwraw this amount.
-    ///
-    /// * 'TxRateLimitExceeded':
-    ///     -  Thrown if key has hit transaction rate limit
-    ///
+    // ---- The implementation for the extrinsic remove_stake: Removes stake from a hotkey account and adds it onto a coldkey.
+    //
+    // # Args:
+    // 	* 'origin': (<T as frame_system::Config>RuntimeOrigin):
+    // 		- The signature of the caller's coldkey.
+    //
+    // 	* 'hotkey' (T::AccountId):
+    // 		- The associated hotkey account.
+    //
+    // 	* 'stake_to_be_added' (u64):
+    // 		- The amount of stake to be added to the hotkey staking account.
+    //
+    // # Event:
+    // 	* StakeRemoved;
+    // 		- On the successfully removing stake from the hotkey account.
+    //
+    // # Raises:
+    // 	* 'NotRegistered':
+    // 		- Thrown if the account we are attempting to unstake from is non existent.
+    //
+    // 	* 'NonAssociatedColdKey':
+    // 		- Thrown if the coldkey does not own the hotkey we are unstaking from.
+    //
+    // 	* 'NotEnoughStaketoWithdraw':
+    // 		- Thrown if there is not enough stake on the hotkey to withdwraw this amount.
+    //
+    // 	* 'CouldNotConvertToBalance':
+    // 		- Thrown if we could not convert this amount to a balance.
+    //
+    // 	* 'TxRateLimitExceeded':
+    // 		- Thrown if key has hit transaction rate limit
+    //
+    //
     pub fn do_remove_stake(
         origin: T::RuntimeOrigin,
         hotkey: T::AccountId,
         netuid: u16,
         stake_to_be_removed: u64,
     ) -> dispatch::DispatchResult {
-        // We check the transaction is signed by the caller and retrieve the T::AccountId coldkey information.
+        // --- 1. We check the transaction is signed by the caller and retrieve the T::AccountId coldkey information.
         let coldkey = ensure_signed(origin)?;
         log::info!(
             "do_remove_stake( origin:{:?} netuid:{:?}, hotkey:{:?}, stake_to_be_removed:{:?} )",
@@ -814,7 +581,6 @@
             stake_to_be_removed
         );
 
-<<<<<<< HEAD
         // --- 2. Ensure that the netuid exists.
         ensure!(
             Self::if_subnet_exist(netuid),
@@ -822,45 +588,29 @@
         );
 
         // --- 3. Ensure that the hotkey account exists this is only possible through registration.
-=======
-        // Ensure that the hotkey account exists this is only possible through registration.
->>>>>>> ed84d0d6
         ensure!(
             Self::hotkey_account_exists(&hotkey),
             Error::<T>::NotRegistered
         );
 
-<<<<<<< HEAD
         // --- 4. Ensure that the hotkey allows delegation or that the hotkey is owned by the calling coldkey.
-=======
-        // Ensure that the hotkey allows delegation or that the hotkey is owned by the calling coldkey.
->>>>>>> ed84d0d6
         ensure!(
             Self::hotkey_is_delegate(&hotkey) || Self::coldkey_owns_hotkey(&coldkey, &hotkey),
             Error::<T>::NonAssociatedColdKey
         );
 
-<<<<<<< HEAD
         // --- 5. Ensure that the stake amount to be removed is above zero.
-=======
-        // Ensure that the stake amount to be removed is above zero.
->>>>>>> ed84d0d6
         ensure!(
             stake_to_be_removed > 0,
             Error::<T>::NotEnoughStaketoWithdraw
         );
 
-<<<<<<< HEAD
         // --- 6. Ensure that the hotkey has enough stake to withdraw.
-=======
-        // Ensure that the hotkey has enough stake to withdraw.
->>>>>>> ed84d0d6
         ensure!(
             Self::has_enough_stake(&coldkey, &hotkey, netuid, stake_to_be_removed),
             Error::<T>::NotEnoughStaketoWithdraw
         );
 
-<<<<<<< HEAD
         // --- 7. Ensure that we can conver this u64 to a balance.
         let stake_to_be_added_as_currency = Self::u64_to_balance(stake_to_be_removed);
         ensure!(
@@ -900,50 +650,10 @@
             &coldkey,
             Self::u64_to_balance(dynamic_unstake).unwrap(),
         );
-=======
-        // Ensure we don't exceed stake rate limit
-        let unstakes_this_interval =
-            Self::get_stakes_this_interval_for_coldkey_hotkey(&coldkey, &hotkey);
-        ensure!(
-            unstakes_this_interval < Self::get_target_stakes_per_interval(),
-            Error::<T>::UnstakeRateLimitExceeded
-        );
-
-        // If this is a nomination stake, check if total stake after removing will be above
-        // the minimum required stake.
-
-        // If coldkey is not owner of the hotkey, it's a nomination stake.
-        if !Self::coldkey_owns_hotkey(&coldkey, &hotkey) {
-            let total_stake_after_remove =
-                Stake::<T>::get(&hotkey, &coldkey).saturating_sub(stake_to_be_removed);
-
-            ensure!(
-                total_stake_after_remove >= NominatorMinRequiredStake::<T>::get(),
-                Error::<T>::NomStakeBelowMinimumThreshold
-            );
-        }
-
-        // We remove the balance from the hotkey.
-        Self::decrease_stake_on_coldkey_hotkey_account(&coldkey, &hotkey, stake_to_be_removed);
-
-        // We add the balancer to the coldkey.  If the above fails we will not credit this coldkey.
-        Self::add_balance_to_coldkey_account(&coldkey, stake_to_be_removed);
->>>>>>> ed84d0d6
 
         // Set last block for rate limiting
-        let block: u64 = Self::get_current_block_as_u64();
         Self::set_last_tx_block(&coldkey, block);
 
-<<<<<<< HEAD
-=======
-        // Emit the unstaking event.
-        Self::set_stakes_this_interval_for_coldkey_hotkey(
-            &coldkey,
-            &hotkey,
-            unstakes_this_interval + 1,
-            block,
-        );
->>>>>>> ed84d0d6
         log::info!(
             "StakeRemoved( hotkey:{:?}, stake_to_be_removed:{:?} )",
             hotkey,
@@ -951,7 +661,7 @@
         );
         Self::deposit_event(Event::StakeRemoved(hotkey, netuid, stake_to_be_removed));
 
-        // Done and ok.
+        // --- 11. Done and ok.
         Ok(())
     }
 
@@ -1087,7 +797,6 @@
     pub fn set_tao_reserve(netuid: u16, amount: u64) {
         DynamicTAOReserve::<T>::insert(netuid, amount);
     }
-<<<<<<< HEAD
     pub fn get_alpha_reserve(netuid: u16) -> u64 {
         DynamicAlphaReserve::<T>::get(netuid)
     }
@@ -1122,58 +831,6 @@
             .filter(|((_, _, subnet), _)| *subnet == target_subnet)
             .fold(0, |acc, (_, stake)| acc.saturating_add(stake))
     }
-=======
-
-    // Returns the total amount of stake under a hotkey (delegative or otherwise)
-    //
-    pub fn get_total_stake_for_hotkey(hotkey: &T::AccountId) -> u64 {
-        TotalHotkeyStake::<T>::get(hotkey)
-    }
-
-    // Returns the total amount of stake held by the coldkey (delegative or otherwise)
-    //
-    pub fn get_total_stake_for_coldkey(coldkey: &T::AccountId) -> u64 {
-        TotalColdkeyStake::<T>::get(coldkey)
-    }
-
-    // Returns the stake under the cold - hot pairing in the staking table.
-    //
-    pub fn get_stake_for_coldkey_and_hotkey(coldkey: &T::AccountId, hotkey: &T::AccountId) -> u64 {
-        Stake::<T>::get(hotkey, coldkey)
-    }
-
-    // Retrieves the total stakes for a given hotkey (account ID) for the current staking interval.
-    pub fn get_stakes_this_interval_for_coldkey_hotkey(
-        coldkey: &T::AccountId,
-        hotkey: &T::AccountId,
-    ) -> u64 {
-        // Retrieve the configured stake interval duration from storage.
-        let stake_interval = StakeInterval::<T>::get();
-
-        // Obtain the current block number as an unsigned 64-bit integer.
-        let current_block = Self::get_current_block_as_u64();
-
-        // Fetch the total stakes and the last block number when stakes were made for the hotkey.
-        let (stakes, block_last_staked_at) =
-            TotalHotkeyColdkeyStakesThisInterval::<T>::get(coldkey, hotkey);
-
-        // Calculate the block number after which the stakes for the hotkey should be reset.
-        let block_to_reset_after = block_last_staked_at + stake_interval;
-
-        // If the current block number is beyond the reset point,
-        // it indicates the end of the staking interval for the hotkey.
-        if block_to_reset_after <= current_block {
-            // Reset the stakes for this hotkey for the current interval.
-            Self::set_stakes_this_interval_for_coldkey_hotkey(
-                coldkey,
-                hotkey,
-                0,
-                block_last_staked_at,
-            );
-            // Return 0 as the stake amount since we've just reset the stakes.
-            return 0;
-        }
->>>>>>> ed84d0d6
 
     // Returns the total amount of stake under a hotkey for a subnet (delegative or otherwise)
     //
@@ -1281,20 +938,14 @@
 
     // Returns true if the cold-hot staking account has enough balance to fufil the decrement.
     //
-<<<<<<< HEAD
     pub fn has_enough_stake(
         coldkey: &T::AccountId,
         hotkey: &T::AccountId,
         netuid: u16,
         decrement: u64,
     ) -> bool {
-        return Self::get_subnet_stake_for_coldkey_and_hotkey(coldkey, hotkey, netuid) >= decrement;
-=======
-    pub fn has_enough_stake(coldkey: &T::AccountId, hotkey: &T::AccountId, decrement: u64) -> bool {
-        Self::get_stake_for_coldkey_and_hotkey(coldkey, hotkey) >= decrement
->>>>>>> ed84d0d6
-    }
-
+        Self::get_subnet_stake_for_coldkey_and_hotkey(coldkey, hotkey, netuid) >= decrement
+    }
     // Increases the stake on the hotkey account under its owning coldkey.
     //
     pub fn increase_stake_on_hotkey_account(hotkey: &T::AccountId, netuid: u16, increment: u64) {
@@ -1325,15 +976,6 @@
         netuid: u16,
     ) -> u64 {
         SubStake::<T>::try_get((coldkey, hotkey, netuid)).unwrap_or(0)
-    }
-
-    // Returns the stake under the cold - hot pairing in the staking table.
-    //
-    pub fn get_total_stake_for_hotkey_and_coldkey(
-        hotkey: &T::AccountId,
-        coldkey: &T::AccountId,
-    ) -> u64 {
-        Stake::<T>::try_get(hotkey, coldkey).unwrap_or(0)
     }
 
     pub fn get_tao_per_alpha_price(netuid: u16) -> I64F64 {
@@ -1471,17 +1113,16 @@
         TotalStake::<T>::mutate(|stake| *stake = stake.saturating_sub(decrement));
     }
 
-<<<<<<< HEAD
     pub fn u64_to_balance(
         input: u64,
     ) -> Option<
         <<T as Config>::Currency as fungible::Inspect<<T as frame_system::Config>::AccountId>>::Balance,
-    >{
+    > {
         input.try_into().ok()
-=======
+    }
+
     /// Empties the stake associated with a given coldkey-hotkey account pairing.
-    /// This function retrieves the current stake for the specified coldkey-hotkey pairing,
-    /// then subtracts this stake amount from both the TotalColdkeyStake and TotalHotkeyStake.
+    /// This function retrieves the current stake for the specified coldkey-hotkey pairing.
     /// It also removes the stake entry for the hotkey-coldkey pairing and adjusts the TotalStake
     /// and TotalIssuance by subtracting the removed stake amount.
     ///
@@ -1491,8 +1132,6 @@
     /// * `hotkey` - A reference to the AccountId of the hotkey associated with the coldkey.
     pub fn empty_stake_on_coldkey_hotkey_account(coldkey: &T::AccountId, hotkey: &T::AccountId) {
         let current_stake: u64 = Stake::<T>::get(hotkey, coldkey);
-        TotalColdkeyStake::<T>::mutate(coldkey, |old| *old = old.saturating_sub(current_stake));
-        TotalHotkeyStake::<T>::mutate(hotkey, |stake| *stake = stake.saturating_sub(current_stake));
         Stake::<T>::remove(hotkey, coldkey);
         TotalStake::<T>::mutate(|stake| *stake = stake.saturating_sub(current_stake));
         TotalIssuance::<T>::mutate(|issuance| *issuance = issuance.saturating_sub(current_stake));
@@ -1526,53 +1165,6 @@
         for (hotkey, coldkey, stake) in Stake::<T>::iter() {
             Self::clear_small_nomination_if_required(&hotkey, &coldkey, stake);
         }
->>>>>>> ed84d0d6
-    }
-
-    /// Empties the stake associated with a given coldkey-hotkey account pairing.
-    /// This function retrieves the current stake for the specified coldkey-hotkey pairing.
-    /// It also removes the stake entry for the hotkey-coldkey pairing and adjusts the TotalStake
-    /// and TotalIssuance by subtracting the removed stake amount.
-    ///
-    /// # Arguments
-    ///
-    /// * `coldkey` - A reference to the AccountId of the coldkey involved in the staking.
-    /// * `hotkey` - A reference to the AccountId of the hotkey associated with the coldkey.
-    pub fn empty_stake_on_coldkey_hotkey_account(coldkey: &T::AccountId, hotkey: &T::AccountId) {
-        let current_stake: u64 = Stake::<T>::get(hotkey, coldkey);
-        Stake::<T>::remove(hotkey, coldkey);
-        TotalStake::<T>::mutate(|stake| *stake = stake.saturating_sub(current_stake));
-        TotalIssuance::<T>::mutate(|issuance| *issuance = issuance.saturating_sub(current_stake));
-    }
-
-    /// Clears the nomination for an account, if it is a nominator account and the stake is below the minimum required threshold.
-    pub fn clear_small_nomination_if_required(
-        hotkey: &T::AccountId,
-        coldkey: &T::AccountId,
-        stake: u64,
-    ) {
-        // Verify if the account is a nominator account by checking ownership of the hotkey by the coldkey.
-        if !Self::coldkey_owns_hotkey(coldkey, hotkey) {
-            // If the stake is below the minimum required, it's considered a small nomination and needs to be cleared.
-            if stake < Self::get_nominator_min_required_stake() {
-                // Remove the stake from the nominator account. (this is a more forceful unstake operation which )
-                // Actually deletes the staking account.
-                Self::empty_stake_on_coldkey_hotkey_account(coldkey, hotkey);
-                // Add the stake to the coldkey account.
-                Self::add_balance_to_coldkey_account(coldkey, stake);
-            }
-        }
-    }
-
-    /// Clears small nominations for all accounts.
-    ///
-    /// WARN: This is an O(N) operation, where N is the number of staking accounts. It should be
-    /// used with caution.
-    pub fn clear_small_nominations() {
-        // Loop through all staking accounts to identify and clear nominations below the minimum stake.
-        for (hotkey, coldkey, stake) in Stake::<T>::iter() {
-            Self::clear_small_nomination_if_required(&hotkey, &coldkey, stake);
-        }
     }
 
     pub fn add_balance_to_coldkey_account(
@@ -1600,32 +1192,19 @@
         }
 
         // This bit is currently untested. @todo
-<<<<<<< HEAD
-        let can_withdraw = T::Currency::can_withdraw(&coldkey, amount)
-            .into_result(false)
-            .is_ok();
+        let can_withdraw = T::Currency::can_withdraw(
+            &coldkey,
+            amount,
+        )
+        .into_result(false)
+        .is_ok();
         can_withdraw
-=======
-
-        T::Currency::can_withdraw(coldkey, amount)
-            .into_result(false)
-            .is_ok()
->>>>>>> ed84d0d6
     }
 
     pub fn get_coldkey_balance(
         coldkey: &T::AccountId,
-    ) -> <<T as Config>::Currency as fungible::Inspect<<T as system::Config>::AccountId>>::Balance
-    {
-<<<<<<< HEAD
-        return T::Currency::reducible_balance(
-            &coldkey,
-            Preservation::Expendable,
-            Fortitude::Polite,
-        );
-=======
-        T::Currency::reducible_balance(coldkey, Preservation::Expendable, Fortitude::Polite)
->>>>>>> ed84d0d6
+    ) -> <<T as Config>::Currency as fungible::Inspect<<T as system::Config>::AccountId>>::Balance {
+        return T::Currency::reducible_balance(&coldkey, Preservation::Expendable, Fortitude::Polite);
     }
 
     #[must_use = "Balance must be used to preserve total issuance of token"]
@@ -1633,40 +1212,25 @@
         coldkey: &T::AccountId,
         amount: <<T as Config>::Currency as fungible::Inspect<<T as system::Config>::AccountId>>::Balance,
     ) -> Result<u64, DispatchError> {
-<<<<<<< HEAD
-        let amount_u64: u64 = amount
-            .try_into()
-            .map_err(|_| Error::<T>::CouldNotConvertToU64)?;
+        let amount_u64: u64 = amount.try_into().map_err(|_| Error::<T>::CouldNotConvertToU64)?;
 
         if amount_u64 == 0 {
-=======
-        if amount == 0 {
->>>>>>> ed84d0d6
             return Ok(0);
         }
 
         let credit = T::Currency::withdraw(
-<<<<<<< HEAD
-            &coldkey,
-=======
-            coldkey,
->>>>>>> ed84d0d6
-            amount,
-            Precision::BestEffort,
-            Preservation::Preserve,
-            Fortitude::Polite,
-        )
-        .map_err(|_| Error::<T>::BalanceWithdrawalError)?
-        .peek();
-<<<<<<< HEAD
-
-        let credit_u64: u64 = credit
-            .try_into()
-            .map_err(|_| Error::<T>::CouldNotConvertToU64)?;
-=======
->>>>>>> ed84d0d6
-
-        if credit == 0 {
+                &coldkey,
+                amount,
+                Precision::BestEffort,
+                Preservation::Preserve,
+                Fortitude::Polite,
+            )
+            .map_err(|_| Error::<T>::BalanceWithdrawalError)?
+            .peek();
+
+        let credit_u64: u64 = credit.try_into().map_err(|_| Error::<T>::CouldNotConvertToU64)?;
+
+        if credit_u64 == 0 {
             return Err(Error::<T>::BalanceWithdrawalError.into());
         }
 
@@ -1681,7 +1245,6 @@
                 hotkey,
             )
         {
-<<<<<<< HEAD
             for netuid_i in all_netuids.iter() {
                 // Get the stake on this uid.
                 let stake_i =
@@ -1703,13 +1266,6 @@
                     Self::add_balance_to_coldkey_account(&coldkey_i, stake_i_as_balance.unwrap());
                 }
             }
-=======
-            // Remove the stake from the coldkey - hotkey pairing.
-            Self::decrease_stake_on_coldkey_hotkey_account(&delegate_coldkey_i, hotkey, stake_i);
-
-            // Add the balance to the coldkey account.
-            Self::add_balance_to_coldkey_account(&delegate_coldkey_i, stake_i);
->>>>>>> ed84d0d6
         }
     }
 }