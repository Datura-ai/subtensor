use super::*;
use frame_support::pallet_prelude::{Decode, Encode};
extern crate alloc;
use codec::Compact;
use sp_std::vec;
use sp_std::vec::Vec;

#[derive(Decode, Encode, PartialEq, Eq, Clone, Debug)]
pub struct NeuronInfo<T: Config> {
    hotkey: T::AccountId,
    coldkey: T::AccountId,
    uid: Compact<u16>,
    netuid: Compact<u16>,
    active: bool,
    axon_info: AxonInfo,
    prometheus_info: PrometheusInfo,
    pub stake: Vec<(T::AccountId, Compact<u64>)>, // map of coldkey to stake on this neuron/hotkey (includes delegations)
    rank: Compact<u16>,
    emission: Compact<u64>,
    incentive: Compact<u16>,
    consensus: Compact<u16>,
    trust: Compact<u16>,
    validator_trust: Compact<u16>,
    dividends: Compact<u16>,
    last_update: Compact<u64>,
    validator_permit: bool,
    weights: Vec<(Compact<u16>, Compact<u16>)>, // Vec of (uid, weight)
    bonds: Vec<(Compact<u16>, Compact<u16>)>,   // Vec of (uid, bond)
    pruning_score: Compact<u16>,
}

#[derive(Decode, Encode, PartialEq, Eq, Clone, Debug)]
pub struct NeuronInfoLite<T: Config> {
    pub hotkey: T::AccountId,
    coldkey: T::AccountId,
    pub uid: Compact<u16>,
    netuid: Compact<u16>,
    active: bool,
    axon_info: AxonInfo,
    prometheus_info: PrometheusInfo,
    pub stake: Vec<(T::AccountId, Compact<u64>)>, // TODO: this needs to be mapped on to stake weight not just raw stake.
    rank: Compact<u16>,
    emission: Compact<u64>,
    incentive: Compact<u16>,
    consensus: Compact<u16>,
    trust: Compact<u16>,
    validator_trust: Compact<u16>,
    dividends: Compact<u16>,
    last_update: Compact<u64>,
    validator_permit: bool,
    // has no weights or bonds
    pruning_score: Compact<u16>,
}

impl<T: Config> Pallet<T> {
    pub fn get_neurons(netuid: u16) -> Vec<NeuronInfo<T>> {
        if !Self::if_subnet_exist(netuid) {
            return Vec::new();
        }

        let mut neurons = Vec::new();
        let n = Self::get_subnetwork_n(netuid);
        for uid in 0..n {
            let neuron = match Self::get_neuron_subnet_exists(netuid, uid) {
                Some(n) => n,
                None => break, // No more neurons
            };

            neurons.push(neuron);
        }
        neurons
    }

    fn get_neuron_subnet_exists(netuid: u16, uid: u16) -> Option<NeuronInfo<T>> {
<<<<<<< HEAD
        let _hotkey = Self::get_hotkey_for_net_and_uid(netuid, uid);
        let hotkey;
        if _hotkey.is_err() {
            return None;
        } else {
            // No error, hotkey was registered
            hotkey = _hotkey.expect("Hotkey should exist");
        }
=======
        let hotkey = match Self::get_hotkey_for_net_and_uid(netuid, uid) {
            Ok(h) => h,
            Err(_) => return None,
        };

>>>>>>> ed84d0d6
        let axon_info = Self::get_axon_info(netuid, &hotkey.clone());
        let prometheus_info = Self::get_prometheus_info(netuid, &hotkey.clone());
        let coldkey = Owner::<T>::get(hotkey.clone()).clone();
<<<<<<< HEAD
        let active = Self::get_active_for_uid(netuid, uid as u16);
        let rank = Self::get_rank_for_uid(netuid, uid as u16);
        let emission = Self::get_emission_for_uid(netuid, uid as u16);
        let incentive = Self::get_incentive_for_uid(netuid, uid as u16);
        let consensus = Self::get_consensus_for_uid(netuid, uid as u16);
        let trust = Self::get_trust_for_uid(netuid, uid as u16);
        let validator_trust = Self::get_validator_trust_for_uid(netuid, uid as u16);
        let dividends = Self::get_dividends_for_uid(netuid, uid as u16);
        let pruning_score = Self::get_pruning_score_for_uid(netuid, uid as u16);
        let last_update = Self::get_last_update_for_uid(netuid, uid as u16);
        let validator_permit = Self::get_validator_permit_for_uid(netuid, uid as u16);
=======

        let active = Self::get_active_for_uid(netuid, uid);
        let rank = Self::get_rank_for_uid(netuid, uid);
        let emission = Self::get_emission_for_uid(netuid, uid);
        let incentive = Self::get_incentive_for_uid(netuid, uid);
        let consensus = Self::get_consensus_for_uid(netuid, uid);
        let trust = Self::get_trust_for_uid(netuid, uid);
        let validator_trust = Self::get_validator_trust_for_uid(netuid, uid);
        let dividends = Self::get_dividends_for_uid(netuid, uid);
        let pruning_score = Self::get_pruning_score_for_uid(netuid, uid);
        let last_update = Self::get_last_update_for_uid(netuid, uid);
        let validator_permit = Self::get_validator_permit_for_uid(netuid, uid);
>>>>>>> ed84d0d6

        let stake_weight = Self::get_stake_weight_for_uid(netuid, uid as u16) as u64;
        let stake: Vec<(T::AccountId, Compact<u64>)> =
            vec![(coldkey.clone(), Compact(stake_weight))];

        let weights = <Weights<T>>::get(netuid, uid)
            .iter()
            .filter_map(|(i, w)| {
                if *w > 0 {
                    Some((i.into(), w.into()))
                } else {
                    None
                }
            })
            .collect::<Vec<(Compact<u16>, Compact<u16>)>>();

        let bonds = <Bonds<T>>::get(netuid, uid)
            .iter()
            .filter_map(|(i, b)| {
                if *b > 0 {
                    Some((i.into(), b.into()))
                } else {
                    None
                }
            })
            .collect::<Vec<(Compact<u16>, Compact<u16>)>>();

        let neuron = NeuronInfo {
            hotkey: hotkey.clone(),
            coldkey: coldkey.clone(),
            uid: uid.into(),
            netuid: netuid.into(),
            active,
            axon_info,
            prometheus_info,
            stake,
            rank: rank.into(),
            emission: emission.into(),
            incentive: incentive.into(),
            consensus: consensus.into(),
            trust: trust.into(),
            validator_trust: validator_trust.into(),
            dividends: dividends.into(),
            last_update: last_update.into(),
            validator_permit,
            weights,
            bonds,
            pruning_score: pruning_score.into(),
        };

        Some(neuron)
    }

    pub fn get_neuron(netuid: u16, uid: u16) -> Option<NeuronInfo<T>> {
        if !Self::if_subnet_exist(netuid) {
            return None;
        }

        Self::get_neuron_subnet_exists(netuid, uid)
    }

    fn get_neuron_lite_subnet_exists(netuid: u16, uid: u16) -> Option<NeuronInfoLite<T>> {
        let hotkey = match Self::get_hotkey_for_net_and_uid(netuid, uid) {
<<<<<<< HEAD
            Ok(key) => key,
            Err(_) => return None,
        };
        let axon_info = Self::get_axon_info(netuid, &hotkey);
        let prometheus_info = Self::get_prometheus_info(netuid, &hotkey);
        let coldkey = Owner::<T>::get(&hotkey);
        let active = Self::get_active_for_uid(netuid, uid as u16);
        let rank = Self::get_rank_for_uid(netuid, uid as u16);
        let emission = Self::get_emission_for_uid(netuid, uid as u16);
        let incentive = Self::get_incentive_for_uid(netuid, uid as u16);
        let consensus = Self::get_consensus_for_uid(netuid, uid as u16);
        let trust = Self::get_trust_for_uid(netuid, uid as u16);
        let validator_trust = Self::get_validator_trust_for_uid(netuid, uid as u16);
        let dividends = Self::get_dividends_for_uid(netuid, uid as u16);
        let pruning_score = Self::get_pruning_score_for_uid(netuid, uid as u16);
        let last_update = Self::get_last_update_for_uid(netuid, uid as u16);
        let validator_permit = Self::get_validator_permit_for_uid(netuid, uid as u16);
=======
            Ok(h) => h,
            Err(_) => return None,
        };

        let axon_info = Self::get_axon_info(netuid, &hotkey.clone());

        let prometheus_info = Self::get_prometheus_info(netuid, &hotkey.clone());

        let coldkey = Owner::<T>::get(hotkey.clone()).clone();

        let active = Self::get_active_for_uid(netuid, uid);
        let rank = Self::get_rank_for_uid(netuid, uid);
        let emission = Self::get_emission_for_uid(netuid, uid);
        let incentive = Self::get_incentive_for_uid(netuid, uid);
        let consensus = Self::get_consensus_for_uid(netuid, uid);
        let trust = Self::get_trust_for_uid(netuid, uid);
        let validator_trust = Self::get_validator_trust_for_uid(netuid, uid);
        let dividends = Self::get_dividends_for_uid(netuid, uid);
        let pruning_score = Self::get_pruning_score_for_uid(netuid, uid);
        let last_update = Self::get_last_update_for_uid(netuid, uid);
        let validator_permit = Self::get_validator_permit_for_uid(netuid, uid);
>>>>>>> ed84d0d6

        let stake_weight = Self::get_stake_weight_for_uid(netuid, uid as u16) as u64;
        let stake: Vec<(T::AccountId, Compact<u64>)> =
            vec![(coldkey.clone(), Compact(stake_weight))];

        let neuron = NeuronInfoLite {
            hotkey: hotkey,
            coldkey: coldkey,
            uid: uid.into(),
            netuid: netuid.into(),
            active,
            axon_info,
            prometheus_info,
            stake,
            rank: rank.into(),
            emission: emission.into(),
            incentive: incentive.into(),
            consensus: consensus.into(),
            trust: trust.into(),
            validator_trust: validator_trust.into(),
            dividends: dividends.into(),
            last_update: last_update.into(),
            validator_permit,
            pruning_score: pruning_score.into(),
        };

        Some(neuron)
    }

    pub fn get_neurons_lite(netuid: u16) -> Vec<NeuronInfoLite<T>> {
        if !Self::if_subnet_exist(netuid) {
            return Vec::new();
        }

        let mut neurons: Vec<NeuronInfoLite<T>> = Vec::new();
        let n = Self::get_subnetwork_n(netuid);
        for uid in 0..n {
            let neuron = match Self::get_neuron_lite_subnet_exists(netuid, uid) {
                Some(n) => n,
                None => break, // No more neurons
            };

            neurons.push(neuron);
        }
        neurons
    }

    pub fn get_neuron_lite(netuid: u16, uid: u16) -> Option<NeuronInfoLite<T>> {
        if !Self::if_subnet_exist(netuid) {
            return None;
        }

        Self::get_neuron_lite_subnet_exists(netuid, uid)
    }
}<|MERGE_RESOLUTION|>--- conflicted
+++ resolved
@@ -72,38 +72,14 @@
     }
 
     fn get_neuron_subnet_exists(netuid: u16, uid: u16) -> Option<NeuronInfo<T>> {
-<<<<<<< HEAD
-        let _hotkey = Self::get_hotkey_for_net_and_uid(netuid, uid);
-        let hotkey;
-        if _hotkey.is_err() {
-            return None;
-        } else {
-            // No error, hotkey was registered
-            hotkey = _hotkey.expect("Hotkey should exist");
-        }
-=======
         let hotkey = match Self::get_hotkey_for_net_and_uid(netuid, uid) {
             Ok(h) => h,
             Err(_) => return None,
         };
 
->>>>>>> ed84d0d6
         let axon_info = Self::get_axon_info(netuid, &hotkey.clone());
         let prometheus_info = Self::get_prometheus_info(netuid, &hotkey.clone());
         let coldkey = Owner::<T>::get(hotkey.clone()).clone();
-<<<<<<< HEAD
-        let active = Self::get_active_for_uid(netuid, uid as u16);
-        let rank = Self::get_rank_for_uid(netuid, uid as u16);
-        let emission = Self::get_emission_for_uid(netuid, uid as u16);
-        let incentive = Self::get_incentive_for_uid(netuid, uid as u16);
-        let consensus = Self::get_consensus_for_uid(netuid, uid as u16);
-        let trust = Self::get_trust_for_uid(netuid, uid as u16);
-        let validator_trust = Self::get_validator_trust_for_uid(netuid, uid as u16);
-        let dividends = Self::get_dividends_for_uid(netuid, uid as u16);
-        let pruning_score = Self::get_pruning_score_for_uid(netuid, uid as u16);
-        let last_update = Self::get_last_update_for_uid(netuid, uid as u16);
-        let validator_permit = Self::get_validator_permit_for_uid(netuid, uid as u16);
-=======
 
         let active = Self::get_active_for_uid(netuid, uid);
         let rank = Self::get_rank_for_uid(netuid, uid);
@@ -116,7 +92,6 @@
         let pruning_score = Self::get_pruning_score_for_uid(netuid, uid);
         let last_update = Self::get_last_update_for_uid(netuid, uid);
         let validator_permit = Self::get_validator_permit_for_uid(netuid, uid);
->>>>>>> ed84d0d6
 
         let stake_weight = Self::get_stake_weight_for_uid(netuid, uid as u16) as u64;
         let stake: Vec<(T::AccountId, Compact<u64>)> =
@@ -180,7 +155,6 @@
 
     fn get_neuron_lite_subnet_exists(netuid: u16, uid: u16) -> Option<NeuronInfoLite<T>> {
         let hotkey = match Self::get_hotkey_for_net_and_uid(netuid, uid) {
-<<<<<<< HEAD
             Ok(key) => key,
             Err(_) => return None,
         };
@@ -198,29 +172,6 @@
         let pruning_score = Self::get_pruning_score_for_uid(netuid, uid as u16);
         let last_update = Self::get_last_update_for_uid(netuid, uid as u16);
         let validator_permit = Self::get_validator_permit_for_uid(netuid, uid as u16);
-=======
-            Ok(h) => h,
-            Err(_) => return None,
-        };
-
-        let axon_info = Self::get_axon_info(netuid, &hotkey.clone());
-
-        let prometheus_info = Self::get_prometheus_info(netuid, &hotkey.clone());
-
-        let coldkey = Owner::<T>::get(hotkey.clone()).clone();
-
-        let active = Self::get_active_for_uid(netuid, uid);
-        let rank = Self::get_rank_for_uid(netuid, uid);
-        let emission = Self::get_emission_for_uid(netuid, uid);
-        let incentive = Self::get_incentive_for_uid(netuid, uid);
-        let consensus = Self::get_consensus_for_uid(netuid, uid);
-        let trust = Self::get_trust_for_uid(netuid, uid);
-        let validator_trust = Self::get_validator_trust_for_uid(netuid, uid);
-        let dividends = Self::get_dividends_for_uid(netuid, uid);
-        let pruning_score = Self::get_pruning_score_for_uid(netuid, uid);
-        let last_update = Self::get_last_update_for_uid(netuid, uid);
-        let validator_permit = Self::get_validator_permit_for_uid(netuid, uid);
->>>>>>> ed84d0d6
 
         let stake_weight = Self::get_stake_weight_for_uid(netuid, uid as u16) as u64;
         let stake: Vec<(T::AccountId, Compact<u64>)> =
