--- conflicted
+++ resolved
@@ -51,6 +51,7 @@
 
 // apparently this is stabilized since rust 1.36
 extern crate alloc;
+pub mod migration;
 pub mod migration;
 
 #[frame_support::pallet]
@@ -1073,19 +1074,14 @@
         fn on_runtime_upgrade() -> frame_support::weights::Weight {
             // --- Migrate storage
             use crate::migration;
-<<<<<<< HEAD
-
 			let mut weight = frame_support::weights::Weight::from_ref_time(0);
 
 			weight = weight
 				.saturating_add( migration::migrate_to_v1_separate_emission::<T>() )
-				.saturating_add( migration::migrate_to_v2_fixed_total_stake::<T>() );
+				.saturating_add( migration::migrate_to_v2_fixed_total_stake::<T>() )
+                .saturating_add( migration::migrate_create_root_network::<T>() );
 
 			return weight;
-=======
-            migration::migrate_create_root_network::<T>();
-            migration::migrate_to_v2_separate_emission::<T>()
->>>>>>> 18cbfa16
         }
     }
 
