mod mock;
use mock::*;

use sp_core::U256;

#[test]
fn test_get_neuron_none() {
    new_test_ext(1).execute_with(|| {
        let netuid: u16 = 1;
        let uid: u16 = 42;

        let neuron = SubtensorModule::get_neuron(netuid, uid);
        assert_eq!(neuron, None);
    });
}

#[test]
<<<<<<< HEAD

=======
>>>>>>> a03ce30f
fn test_get_neuron_some() {
    new_test_ext(1).execute_with(|| {
        let netuid: u16 = 1;

        let tempo: u16 = 2;
        let modality: u16 = 2;

        let uid: u16 = 0;
        let hotkey0 = U256::from(0);
        let coldkey0 = U256::from(0);

        add_network(netuid, tempo, modality);
        register_ok_neuron(netuid, hotkey0, coldkey0, 39420842);

        let neuron = SubtensorModule::get_neuron(netuid, uid);
        assert_ne!(neuron, None);
    });
}

/* @TODO: Add more neurons to list */
#[test]
fn test_get_neurons_list() {
    new_test_ext(1).execute_with(|| {
        let netuid: u16 = 1;

        let tempo: u16 = 2;
        let modality: u16 = 2;

        add_network(netuid, tempo, modality);

        let _uid: u16 = 42;

        let neuron_count = 1;
        for index in 0..neuron_count {
            let hotkey = U256::from(index);
            let coldkey = U256::from(index);
            let nonce: u64 = 39420842 + index;
            register_ok_neuron(netuid, hotkey, coldkey, nonce);
        }

        let neurons = SubtensorModule::get_neurons(netuid);
        assert_eq!(neurons.len(), neuron_count as usize);
    });
}

#[test]
fn test_get_neurons_empty() {
    new_test_ext(1).execute_with(|| {
        let netuid: u16 = 1;

        let neuron_count = 0;
        let neurons = SubtensorModule::get_neurons(netuid);
        assert_eq!(neurons.len(), neuron_count as usize);
    });
}<|MERGE_RESOLUTION|>--- conflicted
+++ resolved
@@ -15,10 +15,6 @@
 }
 
 #[test]
-<<<<<<< HEAD
-
-=======
->>>>>>> a03ce30f
 fn test_get_neuron_some() {
     new_test_ext(1).execute_with(|| {
         let netuid: u16 = 1;
