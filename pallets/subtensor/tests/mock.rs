--- conflicted
+++ resolved
@@ -543,13 +543,18 @@
         netuid,
         dynamic_unstake_amount_tao,
     );
-<<<<<<< HEAD
-
 }
 
 #[allow(dead_code)]
 pub fn set_emission_values(netuid: u16, amount: u64) {
     pallet_subtensor::EmissionValues::<Test>::insert(netuid, amount);
-=======
->>>>>>> a21ee6a2
+}
+
+
+#[allow(dead_code)]
+pub fn get_total_stake_for_coldkey(coldkey: &U256) -> u64 {
+    pallet_subtensor::SubStake::<Test>::iter()
+        .filter(|((_, cold, _), _)| *cold == *coldkey)
+        .map(|((_, _, _), stake)| stake)
+        .sum()
 }