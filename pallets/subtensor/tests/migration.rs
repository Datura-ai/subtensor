mod mock;
use frame_support::assert_ok;
use frame_system::Config;
use mock::*;
use sp_core::U256;

#[test]
// To run this test with cargo, use the following command:
// cargo test --package pallet-subtensor --test migration test_migration5_total_issuance
fn test_migration5_total_issuance() {
    new_test_ext(1).execute_with(|| {
        // Run the migration to check total issuance.
        let test: bool = true;

        assert_eq!(SubtensorModule::get_total_issuance(), 0);
        pallet_subtensor::migration::migration5_total_issuance::<Test>(test);
        assert_eq!(SubtensorModule::get_total_issuance(), 0);

        SubtensorModule::add_balance_to_coldkey_account(&U256::from(1), 10000);
        assert_eq!(SubtensorModule::get_total_issuance(), 0);
        pallet_subtensor::migration::migration5_total_issuance::<Test>(test);
        assert_eq!(SubtensorModule::get_total_issuance(), 10000);

        SubtensorModule::increase_stake_on_coldkey_hotkey_account(
            &U256::from(1),
            &U256::from(1),
            1,
            30000,
        );
        assert_eq!(SubtensorModule::get_total_issuance(), 10000);
        pallet_subtensor::migration::migration5_total_issuance::<Test>(test);
        assert_eq!(SubtensorModule::get_total_issuance(), 10000 + 30000);
    })
}

#[test]
// To run this test with cargo, use the following command:
// cargo test --package pallet-subtensor --test migration test_total_issuance_global
fn test_total_issuance_global() {
    new_test_ext(0).execute_with(|| {
        // Initialize network unique identifier and keys for testing.
        let netuid: u16 = 1; // Network unique identifier set to 1 for testing.
        let coldkey = U256::from(0); // Coldkey initialized to 0, representing an account's public key for non-transactional operations.
        let hotkey = U256::from(0); // Hotkey initialized to 0, representing an account's public key for transactional operations.
        let owner: U256 = U256::from(0);

        let lockcost: u64 = SubtensorModule::get_network_lock_cost();
        SubtensorModule::add_balance_to_coldkey_account(&owner, lockcost); // Add a balance of lockcost to the coldkey account.

        // Pallet balances issuance increases accordingly
        assert_eq!(lockcost, PalletBalances::total_issuance());

        assert_eq!(SubtensorModule::get_total_issuance(), 0); // initial is zero.
        assert_ok!(SubtensorModule::register_network(
            <<Test as Config>::RuntimeOrigin>::signed(owner),
            hotkey
        ));

        // We register by withdrawing, balances total issuance goes back to one ED
        assert_eq!(ExistentialDeposit::get(), PalletBalances::total_issuance());

        SubtensorModule::set_max_allowed_uids(netuid, 2); // Set the maximum allowed unique identifiers for the network to 2.
        assert_eq!(SubtensorModule::get_total_issuance(), 0); // initial is zero.
        pallet_subtensor::migration::migration5_total_issuance::<Test>(true); // Pick up lock.
        assert_eq!(
            SubtensorModule::get_total_issuance(),
            lockcost + PalletBalances::total_issuance()
        );
        assert!(SubtensorModule::if_subnet_exist(netuid));

        // Test the migration's effect on total issuance after adding balance to a coldkey account.
        let account_balance: u64 = 20000;
<<<<<<< HEAD
        assert_eq!(
            SubtensorModule::get_total_issuance(),
            lockcost + ExistentialDeposit::get()
        ); // Ensure the total issuance starts at 0 before the migration.
        SubtensorModule::add_balance_to_coldkey_account(&coldkey, account_balance);
=======
        let _hotkey_account_id_1 = U256::from(1); // Define a hotkey account ID for further operations.
        let _coldkey_account_id_1 = U256::from(1); // Define a coldkey account ID for further operations.
        assert_eq!(SubtensorModule::get_total_issuance(), lockcost); // Ensure the total issuance starts at 0 before the migration.
        SubtensorModule::add_balance_to_coldkey_account(&coldkey, account_balance); // Add a balance of 20000 to the coldkey account.
>>>>>>> ed84d0d6
        pallet_subtensor::migration::migration5_total_issuance::<Test>(true); // Execute the migration to update total issuance.
        assert_eq!(
            SubtensorModule::get_total_issuance(),
            account_balance + lockcost + ExistentialDeposit::get()
        );

        // Test the effect of burning on total issuance.
        let coldkey2 = U256::from(1);
        let hotkey2 = U256::from(1);
        SubtensorModule::add_balance_to_coldkey_account(&coldkey2, account_balance);

        let burn_cost: u64 = 10_000;
        SubtensorModule::set_burn(netuid, burn_cost); // Set the burn amount to 10_000 for the network.
        assert_eq!(
            SubtensorModule::get_total_issuance(),
            account_balance + lockcost + ExistentialDeposit::get()
        ); // Confirm the total issuance remains 20000 before burning.
        let neuron_count_before_burning = SubtensorModule::get_subnetwork_n(netuid);
        assert_ok!(SubtensorModule::burned_register(
            <<Test as Config>::RuntimeOrigin>::signed(hotkey2),
            netuid,
            hotkey2
        )); // Execute the burn operation, reducing the total issuance.
        let neuron_count_after_burning = SubtensorModule::get_subnetwork_n(netuid);
        assert_eq!(neuron_count_after_burning - neuron_count_before_burning, 1); // Ensure the subnetwork count increases by 1 after burning
        assert_eq!(
            SubtensorModule::get_total_issuance(),
            account_balance + lockcost - burn_cost + ExistentialDeposit::get()
        ); // Verify the total issuance is reduced to 10000 after burning.
        pallet_subtensor::migration::migration5_total_issuance::<Test>(true); // Execute the migration to update total issuance.
        assert_eq!(
            SubtensorModule::get_total_issuance(),
            2 * account_balance + lockcost - burn_cost + ExistentialDeposit::get()
        ); // Verify the total issuance is updated to 10000 nothing changes

        // Test staking functionality and its effect on total issuance.
        let new_stake: u64 = 10000;
        assert_eq!(
            SubtensorModule::get_total_issuance(),
            2 * account_balance + lockcost - burn_cost + ExistentialDeposit::get()
        ); // Same
        SubtensorModule::increase_stake_on_coldkey_hotkey_account(&coldkey, &hotkey, 1, new_stake); // Stake an additional 10000 to the coldkey-hotkey account. This is i
        assert_eq!(
            SubtensorModule::get_total_issuance(),
            2 * account_balance + lockcost - burn_cost + ExistentialDeposit::get()
        ); // Same
        pallet_subtensor::migration::migration5_total_issuance::<Test>(true); // Fix issuance
        assert_eq!(
            SubtensorModule::get_total_issuance(),
            2 * account_balance + lockcost - burn_cost + new_stake + ExistentialDeposit::get()
        ); // New

        // Set emission values for the network and verify.
        let emission: u64 = 1_000_000_000;
        SubtensorModule::set_tempo(netuid, 1);
<<<<<<< HEAD
        set_emission_values(netuid, emission);
        assert_eq!(SubtensorModule::get_emission_value(netuid), emission); // Verify the emission value is set correctly for the network.
=======
        SubtensorModule::set_emission_values(&[netuid], vec![emission]).unwrap(); // Set the emission value for the network to 1_000_000_000.
        assert_eq!(SubtensorModule::get_subnet_emission_value(netuid), emission); // Verify the emission value is set correctly for the network.
>>>>>>> ed84d0d6
        assert_eq!(
            SubtensorModule::get_total_issuance(),
            2 * account_balance + lockcost - burn_cost + new_stake + ExistentialDeposit::get()
        );
        run_to_block(2); // Advance to block number 2 to trigger the emission through the subnet.
        assert_eq!(
            SubtensorModule::get_total_issuance(),
            2 * account_balance + lockcost - burn_cost
                + new_stake
                + emission
                + ExistentialDeposit::get()
        ); // Verify the total issuance reflects the staked amount and emission value that has been put through the epoch.
        pallet_subtensor::migration::migration5_total_issuance::<Test>(true); // Test migration does not change amount.
        assert_eq!(
            SubtensorModule::get_total_issuance(),
            2 * account_balance + lockcost - burn_cost
                + new_stake
                + emission
                + ExistentialDeposit::get()
        ); // Verify the total issuance reflects the staked amount and emission value that has been put through the epoch.
    })
}

#[test]
fn test_migration_transfer_nets_to_foundation() {
    new_test_ext(1).execute_with(|| {
        // Create subnet 1
        add_network(1, 1, 0);
        // Create subnet 11
        add_network(11, 1, 0);

        log::info!("{:?}", SubtensorModule::get_subnet_owner(1));
        //assert_eq!(SubtensorModule::<T>::get_subnet_owner(1), );

        // Run the migration to transfer ownership
        let hex =
            hex_literal::hex!["feabaafee293d3b76dae304e2f9d885f77d2b17adab9e17e921b321eccd61c77"];
        pallet_subtensor::migration::migrate_transfer_ownership_to_foundation::<Test>(hex);

        log::info!("new owner: {:?}", SubtensorModule::get_subnet_owner(1));
    })
}

#[test]
fn test_migration_delete_subnet_3() {
    new_test_ext(1).execute_with(|| {
        // Create subnet 3
        add_network(3, 1, 0);
        assert!(SubtensorModule::if_subnet_exist(3));

        // Run the migration to transfer ownership
        pallet_subtensor::migration::migrate_delete_subnet_3::<Test>();

        assert!(!SubtensorModule::if_subnet_exist(3));
    })
}

#[test]
fn test_migration_delete_subnet_21() {
    new_test_ext(1).execute_with(|| {
        // Create subnet 21
        add_network(21, 1, 0);
        assert!(SubtensorModule::if_subnet_exist(21));

        // Run the migration to transfer ownership
        pallet_subtensor::migration::migrate_delete_subnet_21::<Test>();

        assert!(!SubtensorModule::if_subnet_exist(21));
    })
}

#[test]
fn test_migration_stake_to_substake() {
    new_test_ext(1).execute_with(|| {
        // We need to create the root network for this test
        let root: u16 = 0;
        let netuid: u16 = 1;
        let tempo: u16 = 13;
        let hotkey1 = U256::from(1);
        let coldkey1 = U256::from(100);
        let stake_amount1 = 1000u64;

        let hotkey2 = U256::from(2);
        let coldkey2 = U256::from(200);
        let stake_amount2 = 2000u64;

        //add root network
        add_network(root, tempo, 0);
        //add subnet 1
        add_network(netuid, tempo, 0);

        SubtensorModule::add_balance_to_coldkey_account(&coldkey1, stake_amount1);
        SubtensorModule::add_balance_to_coldkey_account(&coldkey2, stake_amount2);

        // Register neuron 1
        register_ok_neuron(netuid, hotkey1, coldkey1, 0);
        // Register neuron 2
        register_ok_neuron(netuid, hotkey2, coldkey2, 0);

        // Due to the way update stake work , we need to isolate just adding stake to the
        // Stake StorageMap. We therefore need to manipulate the Stake StorageMap directly.
        set_stake_value(coldkey1, hotkey1, stake_amount1);
        assert_eq!(
            pallet_subtensor::Stake::<Test>::get(coldkey1, hotkey1),
            stake_amount1
        );

        set_stake_value(coldkey2, hotkey2, stake_amount2);
        assert_eq!(
            pallet_subtensor::Stake::<Test>::get(coldkey2, hotkey2),
            stake_amount2
        );

        assert_eq!(
            pallet_subtensor::SubStake::<Test>::get((&coldkey1, &hotkey1, &0u16)),
            0
        );
        assert_eq!(
            pallet_subtensor::SubStake::<Test>::get((&coldkey2, &hotkey2, &0u16)),
            0
        );
        // Run the migration
        pallet_subtensor::migration::migrate_stake_to_substake::<Test>();

        // Verify that Stake entries have been migrated to SubStake
        assert_eq!(
            pallet_subtensor::SubStake::<Test>::get((&coldkey1, &hotkey1, &0u16)),
            stake_amount1
        );
        assert_eq!(
            pallet_subtensor::SubStake::<Test>::get((&coldkey2, &hotkey2, &0u16)),
            stake_amount2
        );

        // Verify TotalHotkeySubStake has been updated
        assert_eq!(
            SubtensorModule::get_total_stake_for_hotkey_and_subnet(&hotkey1, 0),
            stake_amount1
        );
        assert_eq!(
            SubtensorModule::get_total_stake_for_hotkey_and_subnet(&hotkey2, 0),
            stake_amount2
        );
    });
}

// Helper function to set a value in the Stake StorageMap
fn set_stake_value(coldkey: U256, hotkey: U256, stake_amount: u64) {
    pallet_subtensor::Stake::<Test>::insert(coldkey, hotkey, stake_amount);
}<|MERGE_RESOLUTION|>--- conflicted
+++ resolved
@@ -70,18 +70,11 @@
 
         // Test the migration's effect on total issuance after adding balance to a coldkey account.
         let account_balance: u64 = 20000;
-<<<<<<< HEAD
         assert_eq!(
             SubtensorModule::get_total_issuance(),
             lockcost + ExistentialDeposit::get()
         ); // Ensure the total issuance starts at 0 before the migration.
         SubtensorModule::add_balance_to_coldkey_account(&coldkey, account_balance);
-=======
-        let _hotkey_account_id_1 = U256::from(1); // Define a hotkey account ID for further operations.
-        let _coldkey_account_id_1 = U256::from(1); // Define a coldkey account ID for further operations.
-        assert_eq!(SubtensorModule::get_total_issuance(), lockcost); // Ensure the total issuance starts at 0 before the migration.
-        SubtensorModule::add_balance_to_coldkey_account(&coldkey, account_balance); // Add a balance of 20000 to the coldkey account.
->>>>>>> ed84d0d6
         pallet_subtensor::migration::migration5_total_issuance::<Test>(true); // Execute the migration to update total issuance.
         assert_eq!(
             SubtensorModule::get_total_issuance(),
@@ -137,13 +130,8 @@
         // Set emission values for the network and verify.
         let emission: u64 = 1_000_000_000;
         SubtensorModule::set_tempo(netuid, 1);
-<<<<<<< HEAD
         set_emission_values(netuid, emission);
         assert_eq!(SubtensorModule::get_emission_value(netuid), emission); // Verify the emission value is set correctly for the network.
-=======
-        SubtensorModule::set_emission_values(&[netuid], vec![emission]).unwrap(); // Set the emission value for the network to 1_000_000_000.
-        assert_eq!(SubtensorModule::get_subnet_emission_value(netuid), emission); // Verify the emission value is set correctly for the network.
->>>>>>> ed84d0d6
         assert_eq!(
             SubtensorModule::get_total_issuance(),
             2 * account_balance + lockcost - burn_cost + new_stake + ExistentialDeposit::get()
@@ -211,7 +199,7 @@
         // Run the migration to transfer ownership
         pallet_subtensor::migration::migrate_delete_subnet_21::<Test>();
 
-        assert!(!SubtensorModule::if_subnet_exist(21));
+        assert_eq!(SubtensorModule::if_subnet_exist(21), false);
     })
 }
 
