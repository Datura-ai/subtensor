import binascii
import hashlib
import math
import multiprocessing
import os
import random
import time
from dataclasses import dataclass
from datetime import timedelta
from queue import Empty, Full
from typing import Any, Callable, Dict, List, Optional, Tuple, Union

import backoff
import bittensor
import torch
from Crypto.Hash import keccak
from rich import console as rich_console
from rich import status as rich_status

from .formatting import get_human_readable, millify
from ._register_cuda import solve_cuda


class CUDAException(Exception):
    """An exception raised when an error occurs in the CUDA environment."""
    pass

def _hex_bytes_to_u8_list( hex_bytes: bytes ):
    hex_chunks = [int(hex_bytes[i:i+2], 16) for i in range(0, len(hex_bytes), 2)]
    return hex_chunks

def _create_seal_hash( block_and_hotkey_hash_bytes: bytes, nonce:int ) -> bytes:
    nonce_bytes = binascii.hexlify(nonce.to_bytes(8, 'little'))
    pre_seal = nonce_bytes + binascii.hexlify(block_and_hotkey_hash_bytes)[:64]
    seal_sh256 = hashlib.sha256( bytearray(_hex_bytes_to_u8_list(pre_seal)) ).digest()
    kec = keccak.new(digest_bits=256)
    seal = kec.update( seal_sh256 ).digest()
    return seal

def _seal_meets_difficulty( seal:bytes, difficulty:int, limit: int ):
    seal_number = int.from_bytes(seal, "big")
    product = seal_number * difficulty
    return product < limit

@dataclass
class POWSolution:
    """A solution to the registration PoW problem."""
    nonce: int
    block_number: int
    difficulty: int
    seal: bytes

    def is_stale(self, subtensor: 'bittensor.Subtensor') -> bool:
        """Returns True if the POW is stale.
        This means the block the POW is solved for is within 3 blocks of the current block.
        """
        return self.block_number < subtensor.get_current_block() - 3


class _SolverBase(multiprocessing.Process):
    """
    A process that solves the registration PoW problem.

    Args:
        proc_num: int
            The number of the process being created.
        num_proc: int
            The total number of processes running.
        update_interval: int
            The number of nonces to try to solve before checking for a new block.
        finished_queue: multiprocessing.Queue
            The queue to put the process number when a process finishes each update_interval.
            Used for calculating the average time per update_interval across all processes.
        solution_queue: multiprocessing.Queue
            The queue to put the solution the process has found during the pow solve.
        newBlockEvent: multiprocessing.Event
            The event to set by the main process when a new block is finalized in the network.
            The solver process will check for the event after each update_interval.
            The solver process will get the new block hash and difficulty and start solving for a new nonce.
        stopEvent: multiprocessing.Event
            The event to set by the main process when all the solver processes should stop.
            The solver process will check for the event after each update_interval.
            The solver process will stop when the event is set.
            Used to stop the solver processes when a solution is found.
        curr_block: multiprocessing.Array
            The array containing this process's current block hash.
            The main process will set the array to the new block hash when a new block is finalized in the network.
            The solver process will get the new block hash from this array when newBlockEvent is set.
        curr_block_num: multiprocessing.Value
            The value containing this process's current block number.
            The main process will set the value to the new block number when a new block is finalized in the network.
            The solver process will get the new block number from this value when newBlockEvent is set.
        curr_diff: multiprocessing.Array
            The array containing this process's current difficulty.
            The main process will set the array to the new difficulty when a new block is finalized in the network.
            The solver process will get the new difficulty from this array when newBlockEvent is set.
        check_block: multiprocessing.Lock
            The lock to prevent this process from getting the new block data while the main process is updating the data.
        limit: int
            The limit of the pow solve for a valid solution.
    """
    proc_num: int
    num_proc: int
    update_interval: int
    finished_queue: multiprocessing.Queue
    solution_queue: multiprocessing.Queue
    newBlockEvent: multiprocessing.Event
    stopEvent: multiprocessing.Event
    hotkey_bytes: bytes
    curr_block: multiprocessing.Array
    curr_block_num: multiprocessing.Value
    curr_diff: multiprocessing.Array
    check_block: multiprocessing.Lock
    limit: int

    def __init__(self, proc_num, num_proc, update_interval, finished_queue, solution_queue, stopEvent, curr_block, curr_block_num, curr_diff, check_block, limit):
        multiprocessing.Process.__init__(self, daemon=True)
        self.proc_num = proc_num
        self.num_proc = num_proc
        self.update_interval = update_interval
        self.finished_queue = finished_queue
        self.solution_queue = solution_queue
        self.newBlockEvent = multiprocessing.Event()
        self.newBlockEvent.clear()
        self.curr_block = curr_block
        self.curr_block_num = curr_block_num
        self.curr_diff = curr_diff
        self.check_block = check_block
        self.stopEvent = stopEvent
        self.limit = limit

    def run(self):
        raise NotImplementedError("_SolverBase is an abstract class")
<<<<<<< HEAD

=======
    
>>>>>>> 07e84e8b
    @staticmethod
    def create_shared_memory() -> Tuple[multiprocessing.Array, multiprocessing.Value, multiprocessing.Array]:
        """Creates shared memory for the solver processes to use.
        """
        curr_block = multiprocessing.Array('h', 32, lock=True) # byte array
        curr_block_num = multiprocessing.Value('i', 0, lock=True) # int
        curr_diff = multiprocessing.Array('Q', [0, 0], lock=True) # [high, low]

        return curr_block, curr_block_num, curr_diff


class _Solver(_SolverBase):
    def run(self):
        block_number: int
        block_and_hotkey_hash_bytes: bytes
        block_difficulty: int
        nonce_limit = int(math.pow(2,64)) - 1

        # Start at random nonce
        nonce_start = random.randint( 0, nonce_limit )
        nonce_end = nonce_start + self.update_interval
        while not self.stopEvent.is_set():
            if self.newBlockEvent.is_set():
                with self.check_block:
                    block_number = self.curr_block_num.value
                    block_and_hotkey_hash_bytes = bytes(self.curr_block)
                    block_difficulty = _registration_diff_unpack(self.curr_diff)

                self.newBlockEvent.clear()

            # Do a block of nonces
            solution = _solve_for_nonce_block(nonce_start, nonce_end, block_and_hotkey_hash_bytes, block_difficulty, self.limit, block_number)
            if solution is not None:
                self.solution_queue.put(solution)

            try:
                # Send time
                self.finished_queue.put_nowait(self.proc_num)
            except Full:
                pass

            nonce_start = random.randint( 0, nonce_limit )
            nonce_start = nonce_start % nonce_limit
            nonce_end = nonce_start + self.update_interval


class _CUDASolver(_SolverBase):
    dev_id: int
    TPB: int

    def __init__(self, proc_num, num_proc, update_interval, finished_queue, solution_queue, stopEvent, curr_block, curr_block_num, curr_diff, check_block, limit, dev_id: int, TPB: int):
        super().__init__(proc_num, num_proc, update_interval, finished_queue, solution_queue, stopEvent, curr_block, curr_block_num, curr_diff, check_block, limit)
        self.dev_id = dev_id
        self.TPB = TPB

    def run(self):
        block_number: int = 0 # dummy value
        block_and_hotkey_hash_bytes: bytes = b'0' * 32 # dummy value
        block_difficulty: int = int(math.pow(2,64)) - 1 # dummy value
        nonce_limit = int(math.pow(2,64)) - 1 # U64MAX

        # Start at random nonce
        nonce_start = random.randint( 0, nonce_limit )
        while not self.stopEvent.is_set():
            if self.newBlockEvent.is_set():
                with self.check_block:
                    block_number = self.curr_block_num.value
                    block_and_hotkey_hash_bytes = bytes(self.curr_block)
                    block_difficulty = _registration_diff_unpack(self.curr_diff)

                self.newBlockEvent.clear()

            # Do a block of nonces
            solution = _solve_for_nonce_block_cuda(nonce_start, self.update_interval, block_and_hotkey_hash_bytes, block_difficulty, self.limit, block_number, self.dev_id, self.TPB)
            if solution is not None:
                self.solution_queue.put(solution)

            try:
                # Signal that a nonce_block was finished using queue
                # send our proc_num
                self.finished_queue.put(self.proc_num)
            except Full:
                pass

            # increase nonce by number of nonces processed
            nonce_start += self.update_interval * self.TPB
            nonce_start = nonce_start % nonce_limit


def _solve_for_nonce_block_cuda(nonce_start: int, update_interval: int, block_and_hotkey_hash_bytes: bytes, difficulty: int, limit: int, block_number: int, dev_id: int, TPB: int) -> Optional[POWSolution]:
    """Tries to solve the POW on a CUDA device for a block of nonces (nonce_start, nonce_start + update_interval * TPB"""
    solution, seal = solve_cuda(
                    nonce_start,
                    update_interval,
                    TPB,
<<<<<<< HEAD
                    block_and_hotkey_hash_bytes,
                    difficulty,
=======
                    block_and_hotkey_hash_bytes, 
                    difficulty, 
>>>>>>> 07e84e8b
                    limit,
                    dev_id)
    


    if (solution != -1):
        # Check if solution is valid (i.e. not -1)
        return POWSolution(solution, block_number, difficulty, seal)

    return None


def _solve_for_nonce_block(nonce_start: int, nonce_end: int, block_and_hotkey_hash_bytes: bytes, difficulty: int, limit: int, block_number: int) -> Optional[POWSolution]:
<<<<<<< HEAD
    """Tries to solve the POW for a block of nonces (nonce_start, nonce_end)"""
=======
    """Tries to solve the POW for a block of nonces (nonce_start, nonce_end)""" 
>>>>>>> 07e84e8b
    for nonce in range(nonce_start, nonce_end):
        # Create seal.
        seal = _create_seal_hash(block_and_hotkey_hash_bytes, nonce)

        # Check if seal meets difficulty
        if _seal_meets_difficulty(seal, difficulty, limit):
            # Found a solution, save it.
            return POWSolution(nonce, block_number, difficulty, seal)

    return None


def _registration_diff_unpack(packed_diff: multiprocessing.Array) -> int:
    """Unpacks the packed two 32-bit integers into one 64-bit integer. Little endian."""
    return int(packed_diff[0] << 32 | packed_diff[1])


def _registration_diff_pack(diff: int, packed_diff: multiprocessing.Array):
    """Packs the difficulty into two 32-bit integers. Little endian."""
    packed_diff[0] = diff >> 32
    packed_diff[1] = diff & 0xFFFFFFFF # low 32 bits


def _hash_block_with_hotkey(block_bytes: bytes, hotkey_bytes: bytes) -> bytes:
    """Hashes the block with the hotkey using Keccak-256 to get 32 bytes"""
    kec = keccak.new(digest_bits=256)
    kec = kec.update(bytearray(block_bytes + hotkey_bytes))
    block_and_hotkey_hash_bytes = kec.digest()
    return block_and_hotkey_hash_bytes


def _update_curr_block(curr_diff: multiprocessing.Array, curr_block: multiprocessing.Array, curr_block_num: multiprocessing.Value, block_number: int, block_bytes: bytes, diff: int, hotkey_bytes: bytes, lock: multiprocessing.Lock):
    with lock:
        curr_block_num.value = block_number
        # Hash the block with the hotkey
        block_and_hotkey_hash_bytes = _hash_block_with_hotkey(block_bytes, hotkey_bytes)
        for i in range(32):
            curr_block[i] = block_and_hotkey_hash_bytes[i]
        _registration_diff_pack(diff, curr_diff)


def get_cpu_count() -> int:
    try:
        return len(os.sched_getaffinity(0))
    except AttributeError:
        # OSX does not have sched_getaffinity
        return os.cpu_count()

@dataclass
class RegistrationStatistics:
    """Statistics for a registration."""
    time_spent_total: float
    rounds_total: int
    time_average: float
    time_spent: float
    hash_rate_perpetual: float
    hash_rate: float
    difficulty: int
    block_number: int
    block_hash: bytes


class RegistrationStatisticsLogger:
    """Logs statistics for a registration."""
    console: rich_console.Console
    status: Optional[rich_status.Status]

    def __init__( self, console: rich_console.Console, output_in_place: bool = True) -> None:
        self.console = console

        if output_in_place:
            self.status = self.console.status("Solving")
        else:
            self.status = None

    def start( self ) -> None:
        if self.status is not None:
            self.status.start()

    def stop( self ) -> None:
        if self.status is not None:
            self.status.stop()


    def get_status_message(cls, stats: RegistrationStatistics, verbose: bool = False) -> str:
        message = \
        "Solving\n" + \
        f"Time Spent (total): [bold white]{timedelta(seconds=stats.time_spent_total)}[/bold white]\n" + \
        (
            f"Time Spent This Round: {timedelta(seconds=stats.time_spent)}\n" + \
            f"Time Spent Average: {timedelta(seconds=stats.time_average)}\n" if verbose else ""
        ) + \
        f"Registration Difficulty: [bold white]{millify(stats.difficulty)}[/bold white]\n" + \
        f"Iters (Inst/Perp): [bold white]{get_human_readable(stats.hash_rate, 'H')}/s / " + \
            f"{get_human_readable(stats.hash_rate_perpetual, 'H')}/s[/bold white]\n" + \
        f"Block Number: [bold white]{stats.block_number}[/bold white]\n" + \
        f"Block Hash: [bold white]{stats.block_hash.encode('utf-8')}[/bold white]\n"
        return message


    def update( self, stats: RegistrationStatistics, verbose: bool = False ) -> None:
        if self.status is not None:
            self.status.update( self.get_status_message(stats, verbose=verbose) )
        else:
            self.console.log( self.get_status_message(stats, verbose=verbose), )


def _solve_for_difficulty_fast( subtensor, wallet: 'bittensor.Wallet', netuid: int, output_in_place: bool = True, num_processes: Optional[int] = None, update_interval: Optional[int] = None,  n_samples: int = 10, alpha_: float = 0.80, log_verbose: bool = False ) -> Optional[POWSolution]:
    """
    Solves the POW for registration using multiprocessing.
    Args:
        subtensor
            Subtensor to connect to for block information and to submit.
        wallet:
            Wallet to use for registration.
        netuid: int
            The netuid of the subnet to register to.
        output_in_place: bool
            If true, prints the status in place. Otherwise, prints the status on a new line.
        num_processes: int
            Number of processes to use.
        update_interval: int
            Number of nonces to solve before updating block information.
        n_samples: int
            The number of samples of the hash_rate to keep for the EWMA
        alpha_: float
            The alpha for the EWMA for the hash_rate calculation
        log_verbose: bool
            If true, prints more verbose logging of the registration metrics.
    Note: The hash rate is calculated as an exponentially weighted moving average in order to make the measure more robust.
    Note:
    - We can also modify the update interval to do smaller blocks of work,
        while still updating the block information after a different number of nonces,
        to increase the transparency of the process while still keeping the speed.
    """
    if num_processes == None:
        # get the number of allowed processes for this process
        num_processes = min(1, get_cpu_count())

    if update_interval is None:
        update_interval = 50_000

    limit = int(math.pow(2,256)) - 1

    curr_block, curr_block_num, curr_diff = _Solver.create_shared_memory()

    # Establish communication queues
    ## See the _Solver class for more information on the queues.
    stopEvent = multiprocessing.Event()
    stopEvent.clear()

    solution_queue = multiprocessing.Queue()
    finished_queues = [multiprocessing.Queue() for _ in range(num_processes)]
    check_block = multiprocessing.Lock()

    hotkey_bytes = wallet.hotkey.public_key
<<<<<<< HEAD

=======
    
>>>>>>> 07e84e8b
    # Start consumers
    solvers = [ _Solver(i, num_processes, update_interval, finished_queues[i], solution_queue, stopEvent, curr_block, curr_block_num, curr_diff, check_block, limit)
                for i in range(num_processes) ]

    # Get first block
    block_number, difficulty, block_hash = _get_block_with_retry(subtensor = subtensor, netuid = netuid)

    block_bytes = bytes.fromhex(block_hash[2:])
    old_block_number = block_number
    # Set to current block
    _update_curr_block(curr_diff, curr_block, curr_block_num, block_number, block_bytes, difficulty, hotkey_bytes, check_block)

    # Set new block events for each solver to start at the initial block
    for worker in solvers:
        worker.newBlockEvent.set()

    for worker in solvers:
        worker.start() # start the solver processes

    start_time = time.time() # time that the registration started
    time_last = start_time # time that the last work blocks completed

    curr_stats = RegistrationStatistics(
        time_spent_total = 0.0,
        time_average = 0.0,
        rounds_total = 0,
        time_spent = 0.0,
        hash_rate_perpetual = 0.0,
        hash_rate = 0.0,
        difficulty = difficulty,
        block_number = block_number,
        block_hash = block_hash
    )

    start_time_perpetual = time.time()


    console = bittensor.__console__
    logger = RegistrationStatisticsLogger(console, output_in_place)
    logger.start()

    solution = None

    hash_rates = [0] * n_samples # The last n true hash_rates
    weights = [alpha_ ** i for i in range(n_samples)] # weights decay by alpha

    while not wallet.is_registered(netuid = netuid, subtensor = subtensor):
        # Wait until a solver finds a solution
        try:
            solution = solution_queue.get(block=True, timeout=0.25)
            if solution is not None:
                break
        except Empty:
            # No solution found, try again
            pass

        # check for new block
        old_block_number = _check_for_newest_block_and_update(
            subtensor = subtensor,
            netuid = netuid,
            hotkey_bytes = hotkey_bytes,
            old_block_number=old_block_number,
            curr_diff=curr_diff,
            curr_block=curr_block,
            curr_block_num=curr_block_num,
            curr_stats=curr_stats,
            update_curr_block=_update_curr_block,
            check_block=check_block,
            solvers=solvers
        )

        num_time = 0
        for finished_queue in finished_queues:
            try:
                proc_num = finished_queue.get(timeout=0.1)
                num_time += 1

            except Empty:
                continue

        time_now = time.time() # get current time
        time_since_last = time_now - time_last # get time since last work block(s)
        if num_time > 0 and time_since_last > 0.0:
            # create EWMA of the hash_rate to make measure more robust

            hash_rate_ = (num_time * update_interval) / time_since_last
            hash_rates.append(hash_rate_)
            hash_rates.pop(0) # remove the 0th data point
            curr_stats.hash_rate = sum([hash_rates[i]*weights[i] for i in range(n_samples)])/(sum(weights))

            # update time last to now
            time_last = time_now

            curr_stats.time_average = (curr_stats.time_average*curr_stats.rounds_total + curr_stats.time_spent)/(curr_stats.rounds_total+num_time)
            curr_stats.rounds_total += num_time

        # Update stats
        curr_stats.time_spent = time_since_last
        new_time_spent_total = time_now - start_time_perpetual
        curr_stats.hash_rate_perpetual = (curr_stats.rounds_total*update_interval)/ new_time_spent_total
        curr_stats.time_spent_total = new_time_spent_total

        # Update the logger
        logger.update(curr_stats, verbose=log_verbose)

    # exited while, solution contains the nonce or wallet is registered
    stopEvent.set() # stop all other processes
    logger.stop()

    # terminate and wait for all solvers to exit
    _terminate_workers_and_wait_for_exit(solvers)

    return solution


@backoff.on_exception(backoff.constant,
                            Exception,
                            interval=1,
                            max_tries=3)
def _get_block_with_retry(subtensor: 'bittensor.Subtensor', netuid: int) -> Tuple[int, int, bytes]:
    """
    Gets the current block number, difficulty, and block hash from the substrate node.

    Args:
        subtensor (:obj:`bittensor.Subtensor`, `required`):
            The subtensor object to use to get the block number, difficulty, and block hash.

        netuid (:obj:`int`, `required`):
            The netuid of the network to get the block number, difficulty, and block hash from.

    Returns:
        block_number (:obj:`int`):
            The current block number.

        difficulty (:obj:`int`):
            The current difficulty of the subnet.

        block_hash (:obj:`bytes`):
            The current block hash.

    Raises:
        Exception: If the block hash is None.
        ValueError: If the difficulty is None.
    """
    block_number = subtensor.get_current_block()
    difficulty = subtensor.difficulty(netuid = netuid)
    block_hash = subtensor.substrate.get_block_hash( block_number )
    if block_hash is None:
        raise Exception("Network error. Could not connect to substrate to get block hash")
    if difficulty is None:
        raise ValueError("Chain error. Difficulty is None")
    return block_number, difficulty, block_hash


class _UsingSpawnStartMethod():
    def __init__(self, force: bool = False):
        self._old_start_method = None
        self._force = force

    def __enter__(self):
        self._old_start_method = multiprocessing.get_start_method(allow_none=True)
        if self._old_start_method == None:
            self._old_start_method = 'spawn' # default to spawn

        multiprocessing.set_start_method('spawn', force=self._force)

    def __exit__(self, *args):
        # restore the old start method
        multiprocessing.set_start_method(self._old_start_method, force=True)


def _check_for_newest_block_and_update(
        subtensor: 'bittensor.Subtensor',
        netuid: int,
        old_block_number: int,
        hotkey_bytes: bytes,
        curr_diff: multiprocessing.Array,
        curr_block: multiprocessing.Array,
        curr_block_num: multiprocessing.Value,
        update_curr_block: Callable,
        check_block: 'multiprocessing.Lock',
        solvers: List[_Solver],
        curr_stats: RegistrationStatistics
    ) -> int:
    """
    Checks for a new block and updates the current block information if a new block is found.

    Args:
        subtensor (:obj:`bittensor.Subtensor`, `required`):
            The subtensor object to use for getting the current block.
        netuid (:obj:`int`, `required`):
            The netuid to use for retrieving the difficulty.
        old_block_number (:obj:`int`, `required`):
            The old block number to check against.
        hotkey_bytes (:obj:`bytes`, `required`):
            The bytes of the hotkey's pubkey.
        curr_diff (:obj:`multiprocessing.Array`, `required`):
            The current difficulty as a multiprocessing array.
        curr_block (:obj:`multiprocessing.Array`, `required`):
            Where the current block is stored as a multiprocessing array.
        curr_block_num (:obj:`multiprocessing.Value`, `required`):
            Where the current block number is stored as a multiprocessing value.
        update_curr_block (:obj:`Callable`, `required`):
            A function that updates the current block.
        check_block (:obj:`multiprocessing.Lock`, `required`):
            A mp lock that is used to check for a new block.
        solvers (:obj:`List[_Solver]`, `required`):
            A list of solvers to update the current block for.
        curr_stats (:obj:`RegistrationStatistics`, `required`):
            The current registration statistics to update.

    Returns:
        (int) The current block number.
    """
    block_number = subtensor.get_current_block()
    if block_number != old_block_number:
        old_block_number = block_number
        # update block information
        block_number, difficulty, block_hash = _get_block_with_retry(subtensor = subtensor, netuid = netuid)
        block_bytes = bytes.fromhex(block_hash[2:])

        update_curr_block(curr_diff, curr_block, curr_block_num, block_number, block_bytes, difficulty, hotkey_bytes, check_block)
        # Set new block events for each solver

        for worker in solvers:
            worker.newBlockEvent.set()

        # update stats
        curr_stats.block_number = block_number
        curr_stats.block_hash = block_hash
        curr_stats.difficulty = difficulty

    return old_block_number


def _solve_for_difficulty_fast_cuda( subtensor: 'bittensor.Subtensor', wallet: 'bittensor.Wallet', netuid: int, output_in_place: bool = True, update_interval: int = 50_000, TPB: int = 512, dev_id: Union[List[int], int] = 0, n_samples: int = 10, alpha_: float = 0.80, log_verbose: bool = False ) -> Optional[POWSolution]:
    """
    Solves the registration fast using CUDA
    Args:
        subtensor: bittensor.Subtensor
            The subtensor node to grab blocks
        wallet: bittensor.Wallet
            The wallet to register
        netuid: int
            The netuid of the subnet to register to.
        output_in_place: bool
            If true, prints the output in place, otherwise prints to new lines
        update_interval: int
            The number of nonces to try before checking for more blocks
        TPB: int
            The number of threads per block. CUDA param that should match the GPU capability
        dev_id: Union[List[int], int]
            The CUDA device IDs to execute the registration on, either a single device or a list of devices
        n_samples: int
            The number of samples of the hash_rate to keep for the EWMA
        alpha_: float
            The alpha for the EWMA for the hash_rate calculation
        log_verbose: bool
            If true, prints more verbose logging of the registration metrics.
    Note: The hash rate is calculated as an exponentially weighted moving average in order to make the measure more robust.
    """
    if isinstance(dev_id, int):
        dev_id = [dev_id]
    elif dev_id is None:
        dev_id = [0]

    if update_interval is None:
        update_interval = 50_000

    if not torch.cuda.is_available():
        raise Exception("CUDA not available")

    limit = int(math.pow(2,256)) - 1

    # Set mp start to use spawn so CUDA doesn't complain
    with _UsingSpawnStartMethod(force=True):
        curr_block, curr_block_num, curr_diff = _CUDASolver.create_shared_memory()

        ## Create a worker per CUDA device
        num_processes = len(dev_id)

        # Establish communication queues
        stopEvent = multiprocessing.Event()
        stopEvent.clear()
        solution_queue = multiprocessing.Queue()
        finished_queues = [multiprocessing.Queue() for _ in range(num_processes)]
        check_block = multiprocessing.Lock()

        hotkey_bytes = wallet.hotkey.public_key
<<<<<<< HEAD

=======
        
>>>>>>> 07e84e8b
        # Start workers
        solvers = [ _CUDASolver(i, num_processes, update_interval, finished_queues[i], solution_queue, stopEvent, curr_block, curr_block_num, curr_diff, check_block, limit, dev_id[i], TPB)
                    for i in range(num_processes) ]


        # Get first block
        block_number, difficulty, block_hash = _get_block_with_retry(subtensor = subtensor, netuid = netuid)

        block_bytes = bytes.fromhex(block_hash[2:])
        old_block_number = block_number

        # Set to current block
        _update_curr_block(curr_diff, curr_block, curr_block_num, block_number, block_bytes, difficulty, hotkey_bytes, check_block)

        # Set new block events for each solver to start at the initial block
        for worker in solvers:
            worker.newBlockEvent.set()

        for worker in solvers:
            worker.start() # start the solver processes

        start_time = time.time() # time that the registration started
        time_last = start_time # time that the last work blocks completed

        curr_stats = RegistrationStatistics(
            time_spent_total = 0.0,
            time_average = 0.0,
            rounds_total = 0,
            time_spent = 0.0,
            hash_rate_perpetual = 0.0,
            hash_rate = 0.0, # EWMA hash_rate (H/s)
            difficulty = difficulty,
            block_number = block_number,
            block_hash = block_hash
        )

        start_time_perpetual = time.time()

        console = bittensor.__console__
        logger = RegistrationStatisticsLogger(console, output_in_place)
        logger.start()

        hash_rates = [0] * n_samples # The last n true hash_rates
        weights = [alpha_ ** i for i in range(n_samples)] # weights decay by alpha

        solution = None
        while not wallet.is_registered(netuid = netuid, subtensor = subtensor):
            # Wait until a solver finds a solution
            try:
                solution = solution_queue.get(block=True, timeout=0.15)
                if solution is not None:
                    break
            except Empty:
                # No solution found, try again
                pass

            # check for new block
            old_block_number = _check_for_newest_block_and_update(
                subtensor = subtensor,
                netuid = netuid,
                hotkey_bytes = hotkey_bytes,
                curr_diff=curr_diff,
                curr_block=curr_block,
                curr_block_num=curr_block_num,
                old_block_number=old_block_number,
                curr_stats=curr_stats,
                update_curr_block=_update_curr_block,
                check_block=check_block,
                solvers=solvers
            )

            num_time = 0
            # Get times for each solver
            for finished_queue in finished_queues:
                try:
                    proc_num = finished_queue.get(timeout=0.1)
                    num_time += 1

                except Empty:
                    continue

            time_now = time.time() # get current time
            time_since_last = time_now - time_last # get time since last work block(s)
            if num_time > 0 and time_since_last > 0.0:
                # create EWMA of the hash_rate to make measure more robust

                hash_rate_ = (num_time * TPB * update_interval) / time_since_last
                hash_rates.append(hash_rate_)
                hash_rates.pop(0) # remove the 0th data point
                curr_stats.hash_rate = sum([hash_rates[i]*weights[i] for i in range(n_samples)])/(sum(weights))

                # update time last to now
                time_last = time_now

                curr_stats.time_average = (curr_stats.time_average*curr_stats.rounds_total + curr_stats.time_spent)/(curr_stats.rounds_total+num_time)
                curr_stats.rounds_total += num_time

            # Update stats
            curr_stats.time_spent = time_since_last
            new_time_spent_total = time_now - start_time_perpetual
            curr_stats.hash_rate_perpetual = (curr_stats.rounds_total * (TPB * update_interval))/ new_time_spent_total
            curr_stats.time_spent_total = new_time_spent_total

            # Update the logger
            logger.update(curr_stats, verbose=log_verbose)

        # exited while, found_solution contains the nonce or wallet is registered

        stopEvent.set() # stop all other processes
        logger.stop()

        # terminate and wait for all solvers to exit
        _terminate_workers_and_wait_for_exit(solvers)

        return solution


def _terminate_workers_and_wait_for_exit(workers: List[multiprocessing.Process]) -> None:
    for worker in workers:
        worker.terminate()
        worker.join()


def create_pow(
        subtensor,
        wallet,
        netuid: int,
        output_in_place: bool = True,
        cuda: bool = False,
        dev_id: Union[List[int], int] = 0,
        tpb: int = 256,
        num_processes: int = None,
        update_interval: int = None,
        log_verbose: bool = False
    ) -> Optional[Dict[str, Any]]:
    """
    Creates a proof of work for the given subtensor and wallet.
    Args:
        subtensor (:obj:`bittensor.subtensor.Subtensor`, `required`):
            The subtensor to create a proof of work for.
        wallet (:obj:`bittensor.wallet.Wallet`, `required`):
            The wallet to create a proof of work for.
        netuid (:obj:`int`, `required`):
            The netuid for the subnet to create a proof of work for.
        output_in_place (:obj:`bool`, `optional`, defaults to :obj:`True`):
            If true, prints the progress of the proof of work to the console
                in-place. Meaning the progress is printed on the same lines.
        cuda (:obj:`bool`, `optional`, defaults to :obj:`False`):
            If true, uses CUDA to solve the proof of work.
        dev_id (:obj:`Union[List[int], int]`, `optional`, defaults to :obj:`0`):
            The CUDA device id(s) to use. If cuda is true and dev_id is a list,
                then multiple CUDA devices will be used to solve the proof of work.
        tpb (:obj:`int`, `optional`, defaults to :obj:`256`):
            The number of threads per block to use when solving the proof of work.
            Should be a multiple of 32.
        num_processes (:obj:`int`, `optional`, defaults to :obj:`None`):
            The number of processes to use when solving the proof of work.
            If None, then the number of processes is equal to the number of
                CPU cores.
        update_interval (:obj:`int`, `optional`, defaults to :obj:`None`):
            The number of nonces to run before checking for a new block.
        log_verbose (:obj:`bool`, `optional`, defaults to :obj:`False`):
            If true, prints the progress of the proof of work more verbosely.
    Returns:
        :obj:`Optional[Dict[str, Any]]`: The proof of work solution or None if
            the wallet is already registered or there is a different error.

    Raises:
        :obj:`ValueError`: If the subnet does not exist.
    """
    if not subtensor.subnet_exists(netuid = netuid):
        raise ValueError(f'Subnet {netuid} does not exist')

    if cuda:
        solution: Optional[POWSolution] = _solve_for_difficulty_fast_cuda( subtensor, wallet, netuid = netuid, output_in_place=output_in_place, \
            dev_id=dev_id, TPB=tpb, update_interval=update_interval, log_verbose=log_verbose
        )
    else:
        solution: Optional[POWSolution] = _solve_for_difficulty_fast( subtensor, wallet, netuid = netuid, output_in_place=output_in_place, \
            num_processes=num_processes, update_interval=update_interval, log_verbose=log_verbose
        )

    return solution<|MERGE_RESOLUTION|>--- conflicted
+++ resolved
@@ -131,11 +131,6 @@
 
     def run(self):
         raise NotImplementedError("_SolverBase is an abstract class")
-<<<<<<< HEAD
-
-=======
-    
->>>>>>> 07e84e8b
     @staticmethod
     def create_shared_memory() -> Tuple[multiprocessing.Array, multiprocessing.Value, multiprocessing.Array]:
         """Creates shared memory for the solver processes to use.
@@ -145,7 +140,6 @@
         curr_diff = multiprocessing.Array('Q', [0, 0], lock=True) # [high, low]
 
         return curr_block, curr_block_num, curr_diff
-
 
 class _Solver(_SolverBase):
     def run(self):
@@ -231,13 +225,8 @@
                     nonce_start,
                     update_interval,
                     TPB,
-<<<<<<< HEAD
                     block_and_hotkey_hash_bytes,
                     difficulty,
-=======
-                    block_and_hotkey_hash_bytes, 
-                    difficulty, 
->>>>>>> 07e84e8b
                     limit,
                     dev_id)
     
@@ -251,11 +240,7 @@
 
 
 def _solve_for_nonce_block(nonce_start: int, nonce_end: int, block_and_hotkey_hash_bytes: bytes, difficulty: int, limit: int, block_number: int) -> Optional[POWSolution]:
-<<<<<<< HEAD
     """Tries to solve the POW for a block of nonces (nonce_start, nonce_end)"""
-=======
-    """Tries to solve the POW for a block of nonces (nonce_start, nonce_end)""" 
->>>>>>> 07e84e8b
     for nonce in range(nonce_start, nonce_end):
         # Create seal.
         seal = _create_seal_hash(block_and_hotkey_hash_bytes, nonce)
@@ -412,11 +397,6 @@
     check_block = multiprocessing.Lock()
 
     hotkey_bytes = wallet.hotkey.public_key
-<<<<<<< HEAD
-
-=======
-    
->>>>>>> 07e84e8b
     # Start consumers
     solvers = [ _Solver(i, num_processes, update_interval, finished_queues[i], solution_queue, stopEvent, curr_block, curr_block_num, curr_diff, check_block, limit)
                 for i in range(num_processes) ]
@@ -706,11 +686,6 @@
         check_block = multiprocessing.Lock()
 
         hotkey_bytes = wallet.hotkey.public_key
-<<<<<<< HEAD
-
-=======
-        
->>>>>>> 07e84e8b
         # Start workers
         solvers = [ _CUDASolver(i, num_processes, update_interval, finished_queues[i], solution_queue, stopEvent, curr_block, curr_block_num, curr_diff, check_block, limit, dev_id[i], TPB)
                     for i in range(num_processes) ]
