--- conflicted
+++ resolved
@@ -676,13 +676,8 @@
                 netuids.append( netuid.value )
         return netuids
 
-<<<<<<< HEAD
-    def get_neuron_for_pubkey_and_subnet( self, ss58_hotkey: str, netuid: int, block: Optional[int] = None ) -> Optional[NeuronInfo]:
-        return self.neuron_for_uid( self.get_uid_for_hotkey_on_subnet(ss58_hotkey, netuid, block=block), netuid, block = block)
-=======
-    def get_neuron_for_pubkey_and_subnet( self, hotkey_ss58: str, netuid: int, block: Optional[int] = None ) -> List[NeuronInfo]:
+    def get_neuron_for_pubkey_and_subnet( self, hotkey_ss58: str, netuid: int, block: Optional[int] = None ) -> Optional[NeuronInfo]:
         return self.neuron_for_uid( self.get_uid_for_hotkey_on_subnet(hotkey_ss58, netuid, block=block), netuid, block = block)
->>>>>>> a796980e
 
     def get_all_neurons_for_pubkey( self, hotkey_ss58: str, block: Optional[int] = None ) -> List[NeuronInfo]:
         netuids = self.get_netuids_for_hotkey( hotkey_ss58, block) 
